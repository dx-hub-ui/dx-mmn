--- conflicted
+++ resolved
@@ -43,11 +43,7 @@
 
 1. Acesse `http://localhost:3000/` (a tela de login também está disponível em `/sign-in` para links diretos) e, opcionalmente, informe `redirectTo` para personalizar o destino após o login (por padrão `/dashboard`).
 2. Informe o email associado ao seu usuário e envie o formulário para receber um link mágico.
-<<<<<<< HEAD
 3. O Supabase redirecionará para `/auth/callback`. O callback chama `exchangeCodeForSession` para trocar códigos PKCE, tenta `verifyOtp` com `token_hash` ou `token` limitando-se aos tipos de OTP por email (`magiclink`, `signup`, `invite`, `recovery`, `email`, `email_change`) e, se necessário, aceita `setSession` com `access_token`/`refresh_token` encontrados no fragmento. Ao confirmar a sessão, forçamos `supabase.auth.setSession` no browser para persistir os tokens (com `persistSession` + `autoRefreshToken`) e só então sincronizamos os cookies HTTP-only via `/auth/sync` (requisição com `credentials: "include"`) antes de seguir para o destino `redirectTo` (padrão `/dashboard`). Esse fluxo ignora com segurança erros de `code_verifier` quando o link é aberto em outro dispositivo.
-=======
-3. O Supabase redirecionará para `/auth/callback`. O callback chama `exchangeCodeForSession` para trocar códigos PKCE, tenta `verifyOtp` com `token_hash` ou `token` limitando-se aos tipos de OTP por email (`magiclink`, `signup`, `invite`, `recovery`, `email`, `email_change`) e, se necessário, aceita `setSession` com `access_token`/`refresh_token` encontrados no fragmento. Só após confirmar uma sessão válida sincronizamos os cookies HTTP-only via `/auth/sync` e seguimos para o destino informado em `redirectTo` (padrão `/dashboard`), ignorando com segurança erros de `code_verifier` quando o link é aberto em outro dispositivo.
->>>>>>> aee13fc1
 4. Se precisar reenviar o link, basta repetir o processo; a tela exibirá o status da solicitação e qualquer erro retornado pelo Supabase.
 
 > **Dica:** durante o desenvolvimento, configure `NEXT_PUBLIC_SUPABASE_URL` e `NEXT_PUBLIC_SUPABASE_ANON_KEY` com os valores do projeto para que o formulário fique ativo. Em ambientes de review, a interface informa quando as variáveis não estão configuradas.
@@ -87,11 +83,7 @@
 
 1. **Login seguro** (`/` ou `/sign-in` + `/auth/callback` + `/dashboard`):
    - Usuários solicitam um link mágico de acesso na landing inicial da aplicação.
-<<<<<<< HEAD
 - Após confirmar o link recebido por email, o browser é redirecionado para `/auth/callback`, que chama `exchangeCodeForSession` para trocar códigos PKCE, tenta `verifyOtp` com `token_hash`/`token` apenas para tipos de OTP por email (magic link, signup, invite, recovery, email, email_change) e, em último caso, aceita `access_token`/`refresh_token`. Em seguida, forçamos `supabase.auth.setSession` para gravar a sessão persistente no browser e sincronizamos cookies HTTP-only via `/auth/sync` com `credentials: "include"`, garantindo que o usuário continue autenticado mesmo após fechar o navegador.
-=======
-  - Após confirmar o link recebido por email, o browser é redirecionado para `/auth/callback`, que chama `exchangeCodeForSession` para trocar códigos PKCE, tenta `verifyOtp` com `token_hash`/`token` apenas para tipos de OTP por email (magic link, signup, invite, recovery, email, email_change) e, em último caso, aceita `access_token`/`refresh_token` antes de sincronizar cookies HTTP-only — tudo ignorando com segurança erros de `code_verifier` para links abertos em outro dispositivo.
->>>>>>> aee13fc1
 2. **Criação automática de organização** (`handle_new_user` + `memberships`):
    - Assim que um usuário confirma o cadastro via Supabase, o gatilho `handle_new_user` cria uma organização padrão, gera o membership com papel `org` e espelha os metadados em `public.profiles`.
    - A rota `POST /api/orgs/create` continua disponível para permitir que o usuário cadastre organizações adicionais com slug personalizado quando necessário.
