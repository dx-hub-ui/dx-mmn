--- conflicted
+++ resolved
@@ -18,11 +18,8 @@
     "@sentry/nextjs": "^7.112.0",
     "@supabase/supabase-js": "^2.74.0",
     "@supabase/ssr": "^0.4.0",
-<<<<<<< HEAD
-=======
     "@supabase/supabase-js": "^2.74.0",
     "@vibe/icons": "^1.11.0",
->>>>>>> 8f72c3e7
     "@tanstack/react-table": "^8.15.0",
     "@tanstack/react-virtual": "^3.2.0",
     "@vercel/blob": "^2.0.0",
