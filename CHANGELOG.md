--- conflicted
+++ resolved
@@ -1,6 +1,5 @@
 # Changelog
 
-<<<<<<< HEAD
 # 2025-11-07
 
 ### Added
@@ -14,7 +13,6 @@
 
 ### Documentation
 - Novos guias `docs/observability.md`, `docs/email.md` e runbooks em `docs/runbooks/*` detalhando operação e mitigação de incidentes.
-=======
 # 2025-11-08
 
 ### Changed
@@ -39,7 +37,6 @@
 
 ### Documentation
 - `docs/page_design_guidelines.md` atualizado com orientações sobre ancoragem do avatar e prioridade de `z-index` do menu do usuário.
->>>>>>> 3c1fc27b
 
 # 2025-11-06
 
