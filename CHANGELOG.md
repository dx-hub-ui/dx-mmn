--- conflicted
+++ resolved
@@ -1,4 +1,3 @@
-<<<<<<< HEAD
 # 2025-11-23
 
 ### Fixed
@@ -19,7 +18,6 @@
 ### Fixed
 - Ajustamos os estados de loading da tabela de sequências para usar apenas os tipos suportados pelo `@vibe/core/Table`, liberando o `pnpm run build` sem quebrar os skeletons responsivos das métricas.
 - Atualizamos o skeleton personalizado das colunas numéricas para mapear o tipo `"rectangle"` do Vibe aos placeholders de métricas, evitando comparações com valores inexistentes como `"short-text"`/`"number"` durante o build.
-=======
 # 2025-11-20
 
 ### Changed
@@ -38,17 +36,14 @@
 
 ### Documentation
 - Documentamos no `README.md` que o helper ignora mutações de cookie fora de Server Actions/Route Handlers para evitar o erro "Cookies can only be modified in a Server Action or Route Handler".
->>>>>>> 38fa0112
 
 # 2025-11-20
 
 ### Changed
-<<<<<<< HEAD
 - Página `/sequences`: reformulamos a lista com barra superior Monday-style (título + tag Beta + ações "Aprender mais"/"Feedback"), filtros em popover e tabela `@vibe/core/Table` com ordenação, skeleton inicial, chips de status do Vibe e colunas de métricas (inscrições e taxas) alinhadas à direita.
 
 ### Documentation
 - Atualizamos `docs/sequences_module.md` com o novo layout da lista de sequências, detalhando ações da barra superior, chips de status, tooltips das métricas e busca focada no nome.
-=======
 - CRM Kanban remodelado para estilo monday.com com cabeçalhos coloridos, menu contextual e botão rápido de criação usando componentes `@vibe/core` (`IconButton`, `MenuButton`).
 
 ### Fixed
@@ -56,7 +51,6 @@
 
 ### Documentation
 - `docs/crm_readme.md` atualizado com a estratégia de cores por estágio, novos atalhos de criação e notas sobre o ajuste do drag and drop.
->>>>>>> 38fa0112
 
 # 2025-11-18
 
