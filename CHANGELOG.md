--- conflicted
+++ resolved
@@ -2,17 +2,11 @@
 
 ### Fixed
 - Atualizamos os atalhos "Aprender mais" e "Enviar feedback" do manager de sequências para usar `IconButton.icon`, garantindo compatibilidade com o build Edge do Next.js e eliminando o erro de tipagem que impedia `pnpm run build`.
-<<<<<<< HEAD
 - Tipamos `SortableStep` como componente constante e destruturamos as props antes de chamar `useSortable`, evitando que o parser Edge reporte `Expression expected` ao anotar o parâmetro diretamente na assinatura.
 
 ### Documentation
 - Registramos no guia de sequências que os atalhos do cabeçalho devem utilizar `IconButton.icon` em vez de filhos diretos, evitando regressões de tipagem no Edge runtime.
 - Anotamos que o cartão arrastável do editor usa um tipo auxiliar para a função `SortableStep`, garantindo que o SWC do Edge interprete corretamente as props tipadas.
-=======
-
-### Documentation
-- Registramos no guia de sequências que os atalhos do cabeçalho devem utilizar `IconButton.icon` em vez de filhos diretos, evitando regressões de tipagem no Edge runtime.
->>>>>>> 2d4ef44e
 
 # 2025-11-18
 
