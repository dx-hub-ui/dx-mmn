<<<<<<< HEAD
# 2025-11-15

### Fixed
- Normalizamos o fallback de contatos para atribuir `referred_by` como `null` quando o relacionamento está ausente, garantindo que `pnpm run build` não volte a falhar por tipos incompletos durante leituras individuais (`fetchContactById`).
- Ajustamos o mapeamento de contatos para aceitar respostas do Supabase com `referred_by` como array ou objeto único, evitando futuras quebras caso a API altere o formato do relacionamento.

### Documentation
- `docs/crm_readme.md` atualizado com nota operacional cobrindo a normalização de `referred_by` no fallback para orientar incidentes em bancos restaurados.

# 2025-11-14

### Fixed
- Ajustamos a consulta principal de contatos para usar `const` e satisfazer o lint `prefer-const`, garantindo que o fallback sem relacionamento siga aprovando no `pnpm run build` mesmo quando o Supabase não possui `contacts_referred_by_contact_id_fkey`.
- Mantivemos `PostgrestFilterBuilder` importado de `@supabase/postgrest-js` e adicionamos o pacote como dependência direta, eliminando a quebra de build causada pela ausência do módulo nas pipelines.

### Documentation
- `docs/crm_readme.md` recebeu nota operacional explicando a dependência do lint `prefer-const` durante o fallback de contatos.
- Documentamos que `@supabase/postgrest-js` está presente no `package.json`, garantindo que os tipos de filtros permaneçam disponíveis durante o build.
=======
# 2025-11-14

### Fixed
- Corrigimos o modal "Nova sequência" para manter `ModalHeader` como filho direto de `Modal`, eliminando os erros `React 422/425` e o aviso do helper de modais do Vibe no console das sequências.

### Documentation
- Atualizamos `docs/sequences_module.md` com a exigência de manter `ModalHeader` diretamente sob `Modal` para preservar a validação interna do componente do Vibe.
>>>>>>> a415339d

# 2025-11-13

### Fixed
<<<<<<< HEAD
- A API de contatos passou a fazer fallback automático quando o relacionamento `contacts_referred_by_contact_id_fkey` não está disponível no cache do Supabase, evitando o erro `PGRST200` ao carregar CRM e mantendo as ações em lote funcionais.

### Documentation
- `docs/crm_readme.md` atualizado com a mitigação para bancos sem o relacionamento de indicações, orientando o comportamento de fallback.
=======
- Topbar agora expande as três colunas por toda a largura da barra, alinhando a coluna da marca à variável `var(--sidebar-current, 272px)` para respeitar o estado atual da Sidebar.

### Documentation
- `docs/monday_design_guide.md` documenta o alinhamento da coluna de marca da Topbar com a largura dinâmica da Sidebar.
>>>>>>> a415339d

# 2025-11-10

### Added
- Modal de criação de sequência em `/sequences`, reutilizando componentes do Vibe, validações e telemetria (`sequences/new_created_modal`) antes de redirecionar para o editor.

### Changed
- Editor de sequências atualizado com Toggle de ativação (`@vibe/core/Toggle`) no cabeçalho, bloqueando passos, regras e inscrições enquanto `is_active` estiver verdadeiro.
- Formulários de regras e inscrições passam a usar `fieldset` desabilitado, garantindo feedback visual consistente e impedindo salvamentos com a sequência ativa.
- Cartões, filtros e tabela do manager passaram a usar `--application-background-color`, garantindo contraste correto entre temas claro/escuro/noite.

### Fixed
- A modal "Nova sequência" voltou a usar submissão nativa dentro do próprio formulário, eliminando o uso do atributo `form` incompatível com `@vibe/core/Button` e destravando o build em produção.
- Botão "Editar" na lista de sequências agora exibe a dica "Desative para editar" via `aria-describedby`, removendo o atributo `title` não suportado pelo `@vibe/core/Button` e mantendo o bloqueio acessível quando a sequência está ativa.

### Documentation
- `docs/sequences_module.md` revisado com o novo fluxo de criação via modal, bloqueios por Toggle e o uso obrigatório de `--application-background-color` nos cartões do manager.

# Changelog

# 2025-11-12

### Fixed
- Reestruturamos a Topbar em três colunas para garantir o avatar ancorado à direita e adicionamos o atalho de Inbox usando `@vibe/core/IconButton` com o ícone `@vibe/icons/Inbox`.

### Documentation
- Atualizamos `docs/monday_design_guide.md` com a nova organização da Topbar e o posicionamento do atalho de Inbox antes do menu do usuário.

# 2025-11-11

### Fixed
- Corrigimos o submenu de tema do menu do usuário para renderizar um único elemento filho (`<Menu>`), eliminando o erro `React.Children.only` ao abrir o avatar na Topbar.
- Movemos o carregamento do CSS base do Vibe para `globals.css`, prevenindo o aviso de preload não utilizado emitido pelo navegador em produção.

### Documentation
- Atualizamos `docs/page_design_guidelines.md` com a orientação sobre envolver submenus em `<Menu>` e sobre o carregamento global do CSS do Vibe.

# 2025-11-10

### Fixed
- Ajustamos a página `/` para não mais chamar `supabase.auth.refreshSession` no servidor, evitando o erro "Cookies can only be modified in a Server Action or Route Handler" ao acessar a aplicação.
- Ajustamos o `FOREIGN KEY` de `public.memberships.user_id` para apontar a `public.profiles(id)` com `ON DELETE CASCADE`, permitindo que o Supabase exponha o relacionamento `profile:profiles` e eliminando o erro `PGRST200` ao carregar memberships com dados de perfil.
- A consulta de contatos da página `/crm` agora especifica o relacionamento `memberships!contacts_owner_membership_id_fkey`, removendo o erro `PGRST201` causado pela ambiguidade entre os vínculos `invited_by` e `owner_membership_id`.

### Documentation
- README e `docs/dev_setup_crm.md` atualizados com a nova relação `profiles ↔ memberships` e o impacto da migração `009_fix_memberships_profiles_fk.sql`.

# 2025-11-09

### Added
- Criamos o componente `SupabaseConfigNotice` para exibir um aviso reutilizável sempre que as variáveis públicas do Supabase não estiverem presentes.

### Fixed
- As páginas `/` (login) e `/crm` passaram a capturar a ausência de `NEXT_PUBLIC_SUPABASE_URL/NEXT_PUBLIC_SUPABASE_ANON_KEY`, exibindo o aviso guiado em vez de quebrar o render da aplicação.
- O teste do `ContactModal` agora garante que o container é exposto como `role="dialog"` com `aria-modal="true"`, protegendo a regressão que impedia abrir os detalhes em modal.

### Documentation
- README e `docs/dev_setup_crm.md` atualizados com a orientação sobre o aviso de configuração pendente do Supabase.

# 2025-11-07

### Added
- Integração completa de observabilidade com `ObservabilityProvider`, request context, eventos tipados PostHog e nova API `/api/health/observability`.
- Abstração de provedores de e-mail (Resend, Brevo e modo no-op), templates transacionais e pipeline de notificações com telemetria.
- Scripts de fumaça (`pnpm test:smoke`) cobrindo Sentry, PostHog e e-mail, além dos endpoints `/api/health/email`.

### Changed
- Configurações do Sentry para clientes, servidor e edge agora incluem release automático, replays e profiling, com upload condicional de sourcemaps.
- Middleware passa a propagar `x-request-id` para edge/server e inicializa escopo do Sentry, garantindo correlação de requisições.

### Documentation
- Novos guias `docs/observability.md`, `docs/email.md` e runbooks em `docs/runbooks/*` detalhando operação e mitigação de incidentes.
# 2025-11-08

### Changed
- Página `/sequences` remodelada para o layout Monday-like com breadcrumbs, cartões de métricas, filtros via `@vibe/core` e tabela com badges de status e resumo do alvo padrão.
- Editor de sequências atualizado com cabeçalho contextual, experiência em duas colunas para passos, painel de detalhes enriquecido, formulários de regras reorganizados e estado vazio de inscrições alinhado ao Vibe.

### Fixed
- Ajustamos as etiquetas de status (`Label` do `@vibe/core`) do manager e do editor para usar a prop `text`, garantindo tipagem correta no build e mantendo a renderização alinhada ao design system.

### Documentation
- `docs/sequences_module.md` revisto com a nova hierarquia visual do manager e editor, destacando navegação por abas, templates de passos e resumo de métricas.
- Acrescentada orientação sobre o uso da prop `text` em `Label` para preservar consistência tipográfica nas etiquetas de status do módulo de sequências.

# 2025-11-07

### Changed
- Reestruturamos o layout interno da Topbar para que o menu do usuário fique encostado ao canto direito, respeitando apenas o padding lateral da barra.

### Fixed
- Avatar do menu do usuário volta a renderizar em formato quadrado (40px) sem esticar ao abrir o dropdown.
- Dropdown e tooltip do menu do usuário passam a usar `z-index` elevado (`>=12000`), garantindo que apareçam sobre a Sidebar.

### Documentation
- `docs/page_design_guidelines.md` atualizado com orientações sobre ancoragem do avatar e prioridade de `z-index` do menu do usuário.

# 2025-11-06

### Added
- Menu global do usuário na Topbar com avatar, submenu de tema (Claro/Escuro/Noite), modal "Minha conta" com edição completa de perfil e upload de avatar para o Vercel Blob, incluindo telemetria PostHog e integração com Supabase Auth.
- API `GET/PUT /api/user/profile` com validação, persistência de preferências (tema, dados pessoais) e atualização do JSON de metadados em `public.profiles` respeitando o RLS existente.

### Changed
- Menu do usuário reposicionado para a borda direita da Topbar usando `@vibe/core/Avatar` (`size="large"`) com `aria-label` baseado no display name do perfil e fallback de iniciais.
- A aba "Perfil" da modal "Minha conta" mantém o campo de display name obrigatório para sincronizar o nome exibido com o Supabase.

### Fixed
- O menu global e a modal de conta agora registram falhas no Sentry, garantindo rastreabilidade quando carregamentos, troca de tema ou salvamento do perfil falham no cliente.
- Corrigida a ausência da dependência `@supabase/supabase-js` no `package.json`, evitando falhas de build na página de dashboard e mantendo o lockfile sincronizado.

### Documentation
- `docs/page_design_guidelines.md` atualizado com orientações sobre o novo menu global, posicionamento do avatar e comportamento esperado do modal de conta.

# 2025-11-05

### Added
- Função edge `supabase/functions/sequences_engine` processando inscrições ativas, gerando assignments com clamp de janela de
  trabalho, notificações (`assignment_created`, `due_today`, `overdue`) e concluindo inscrições automaticamente.
- Ações de servidor para tarefas (`completeAssignmentAction`, `snoozeAssignmentAction`) com telemetria PostHog, breadcrumbs do
  Sentry e notificações `assignment_snoozed`.
- Modal de detalhes em "Minhas tarefas" com adiar/ concluir, atualizações otimistas e banner de erros acessível.
- Migração `007_sequences_engine.sql` atualizando a view `v_my_tasks` com metadados de passo e gatilho para notificar mudanças de
  status nas inscrições.

### Documentation
- `docs/sequences_module.md` atualizado com o relatório da Sprint 3, cobrindo motor de assignments, notificações e melhorias de
  UX em tarefas.

# 2025-11-04

### Added
- Editor de Sequências (Sprint 2) com páginas `/sequences/new` e `/sequences/[id]`, drag-and-drop de passos, modal completo,
  configuração de regras, inscrições manuais e publicação de versões com telemetria PostHog/Sentry.
- Server actions centralizadas (`src/app/(app)/sequences/actions.ts`) cobrindo criação de rascunhos, CRUD de passos, reordenação,
  duplicação, publicação e gestão de inscrições.
- Helpers do editor (`normalize`, `dates`) e testes Vitest para normalização de dados e cálculo de due-date com clamp.
- Sidebar atualizada para destacar "Sequências" e "Minhas tarefas", além de spec Playwright (`sequences-editor.spec.ts`) como
  placeholder para o fluxo do editor.

### Documentation
- `docs/sequences_module.md` ampliado com o relatório da Sprint 2, detalhando entregas, qualidade e próximos passos.

# 2025-11-03

### Added
- Módulo de Sequências (Sprint 1) com migrations `006_sequences_fundamentos.sql`, enums dedicadas, tabelas, views `v_sequence_manager`/`v_my_tasks` e políticas de RLS por organização.
- Páginas `/sequences` e `/tasks/my` consumindo as novas views, com filtros, ações em lote desabilitadas, estados vazios e telemetria PostHog + breadcrumbs Sentry.
- Testes Vitest para normalizadores/filtros de sequências e tarefas, além de smoke tests Playwright (`sequences-manager`, `my-tasks`).
- Inicialização de PostHog e Sentry via providers/configs (`PostHogProvider`, `sentry.*.config.ts`) e helpers de telemetria server-side.

### Documentation
- Novo guia `docs/sequences_module.md` descrevendo as entregas da Sprint 1 e próximos passos.

# 2025-11-02

### Fixed
- `/auth/callback` agora troca códigos PKCE via `exchangeCodeForSession`, ignora erros de `code_verifier` em links abertos em outro dispositivo, usa `verifyOtp` tolerante a `token_hash`/`token` (magic link, signup, invite, recovery, email) e só recorre a `setSession` com `access_token`/`refresh_token` ao final, eliminando o erro "Link inválido ou expirado" após login ou cadastro.
- Ajustamos o fallback `verifyOtp` para limitar-se aos tipos de OTP por email (magiclink, signup, invite, recovery, email, email_change), evitando tentativas inválidas que geravam erros de compilação durante o build e garantindo que o magic link continue funcionando mesmo sem `code_verifier`.
- `can_access_membership` (security definer) passou a desativar temporariamente o RLS enquanto consulta `visible_membership_ids`, removendo o erro `42P17 infinite recursion detected in policy for relation "memberships"` ao carregar o dashboard.

### Documentation
- README e `docs/dev_setup_crm.md` atualizados com o fluxo revisado (`exchangeCodeForSession` + fallback OTP) e com a observação sobre a desativação temporária de RLS em `can_access_membership`.

# 2025-11-01

### Fixed
- Corrigimos o callback `/auth/callback` para priorizar `verifyOtp` com `token`/`token_hash`, sincronizar cookies apenas após uma sessão válida e limpar o hash da URL antes de redirecionar, evitando erros de "link expirado".

### Added
- Automatizamos a criação de organizações e memberships com papel `org` para novos usuários através do gatilho `handle_new_user`, além de remover perfis órfãos com o novo gatilho `handle_deleted_user`.

### Documentation
- README e `docs/dev_setup_crm.md` atualizados com o fluxo revisado do callback, a atribuição automática de organizações e as regras para remoção de perfis quando usuários são excluídos.

# 2025-10-31

### Fixed
- Reestruturamos `/auth/callback` para processar manualmente `code`, `token_hash` e tokens `access/refresh`, tolerando erros de PKCE e impedindo que o magic link expire ao chegar ao usuário.

### Changed
- O cliente Supabase no browser agora mantém `detectSessionInUrl` desativado, entregando ao callback o tratamento dos parâmetros e evitando que o SDK consuma o token antes da sincronização de cookies.

### Documentation
- README e `docs/dev_setup_crm.md` atualizados com o passo a passo do callback manual, incluindo fallback PKCE/OTP e dicas de troubleshooting para links abertos em outro dispositivo.

# 2025-10-30

### Fixed
- Corrigimos o callback de autenticação para aguardar `supabase.auth.initialize()`, reaproveitar a sessão detectada automaticamente e validar tokens legados com `verifyOtp`, eliminando o erro "code verifier" e os loops de retorno ao `/sign-in`.

### Changed
- Middleware agora usa `createServerClient` para validar usuários autenticados e propagar cookies do Supabase, substituindo o fetch manual que ignorava os cookies PKCE.

### Documentation
- Atualizamos o guia de login para detalhar a ordem do callback (inicialização, validação de sessão, fallback `token_hash`, sincronização) e registrar o novo middleware baseado no cliente do Supabase.

# 2025-10-29

### Fixed
- Fluxo de callback do Supabase realiza `exchangeCodeForSession` ao receber `code` de PKCE e mantém o fallback de `token_hash`, evitando que os usuários sejam redirecionados de volta para `/sign-in` após clicar no magic link.

### Changed
- Formulário de login respeita o parâmetro `redirectTo` recebido via query string e gera `emailRedirectTo` usando `NEXT_PUBLIC_SITE_URL`, suportando múltiplos ambientes sem alterar o código.

### Documentation
- README e `docs/dev_setup_crm.md` atualizados com a variável `NEXT_PUBLIC_SITE_URL` e a descrição do fluxo de troca PKCE no callback.

# 2025-10-28

### Added
- Barra de ações inferior (`BulkActionsBar`) com ações completas (estágio, dono, próximo passo, indicado por, tags, cadastrado/perdido, mesclar, arquivar, reativar, excluir, exportar) e telemetria `crm/bulkbar_open`/`crm/bulk_action_execute`.
- Fluxo de importação CSV com dry-run, validações de estágio/dono/telefone e API `/api/crm/import`, além de parser tolerante a aspas e delimitadores `,`/`;`.
- Relatórios Funil e Top Indicantes disponíveis no board, mais testes Vitest cobrindo bulk actions e parser CSV.

### Changed
- `ContactsBoardPage` agora emite telemetria granular (`crm/owner_changed`, `crm/next_step_set`, `crm/referral_linked`) ao atualizar contatos (modal, kanban, inline ou bulk) e fornece feedback específico para estágio/próximo passo.
- `performBulkAction` recebeu cobertura de testes e suporte a arquivar/reativar/excluir mantendo permissões.

### Documentation
- `docs/crm_readme.md` e `docs/dev_setup_crm.md` atualizados com funcionalidades da Sprint 3, instruções de importação e checklist final.

# 2025-10-21

### Added
- Modal de contato (`ContactModal`) com tabs (Atividades, Dados, Próximo passo, Indicações), timeline baseada em `contact_events` e navegação por teclado.
- API `GET /api/crm/contacts/[id]` retornando detalhe completo (contato, timeline, indicações) reutilizada pelo board/modal.
- Kanban de estágios (`ContactsKanban`) com drag & drop via `@dnd-kit`, sincronizado com filtros/views do board.
- Migração `002_crm_contact_events.sql` e seeds atualizados para popular eventos históricos realistas.
- Testes unitários (Vitest) cobrindo modal/kanban e cenário Playwright para alternância board/kanban e abertura da modal.

### Changed
- Board passa a usar botões acessíveis para abrir modal (`Enter`/`O`/duplo clique) e alternar modo (Tabela/Kanban).
- `submitContactForm` centraliza atualizações com dedupe/telemetria; alterações de estágio criam eventos e atualizam timeline automaticamente.
- `package.json` inclui dependências `@dnd-kit/core` e `@dnd-kit/sortable` para drag & drop.

### Fixed
- Tipagem das rotas POST/PATCH ajustada para exigir `actorMembershipId` e testes de modal/Kanban atualizados para refletir a semântica acessível das abas e cards.

### Telemetry
- Novos eventos: `crm/contact_modal_open`, `crm/contact_modal_save`, `crm/contact_modal_tab_change` e `crm/contact_stage_changed`.

### Documentation
- `docs/crm_readme.md` e `docs/dev_setup_crm.md` atualizados com arquitetura da modal, tabela `contact_events`, checklist da Sprint 2 e instruções de testes.

## 2025-10-14

### Added
- Módulo `/crm` com board virtualizado, filtros combináveis, views salvas e agrupamento por estágio/dono.
- APIs REST de contatos (`GET/POST/PATCH`) com validação BR (telefone em E.164), deduplicação por organização e telemetria básica.
- Validação/utilitários reutilizáveis (`src/features/crm/contacts/*`), incluindo normalização de telefone e filtros salvos.
- Migração `001_crm_contacts_extensions` adicionando `score`, `referred_by_contact_id`, `next_action_note` e índices de dedupe.
- Testes Vitest e Playwright baseados em dados seed, além de documentação dedicada (`docs/crm_readme.md`, `docs/dev_setup_crm.md`).

### Changed
- Seed (`supabase/seed.sql`) atualizado com pipeline completa, scores, cadeias de indicação e próximos passos realistas.
- `package.json` com scripts padronizados (`typecheck`, `test`, `test:watch`, `e2e`) e dependências de QA/virtualização.

### Telemetry
- Novos eventos `crm/board_view_loaded`, `crm/filters_changed` e `crm/selection_changed` enviados via `src/lib/telemetry.ts`.

## 2025-10-07

### Added
- Tela de login em `/sign-in` usando componentes @vibe/core, integração com Supabase OTP e suporte a `redirectTo`.
- Página `/auth/callback` para persistir a sessão após confirmação do link mágico.
- Dashboard protegido em `/dashboard` exibindo dados do usuário autenticado e suas memberships para validação de papéis.

### Changed
- Página inicial `/` agora apresenta diretamente o fluxo de login e redireciona para o dashboard após autenticação bem-sucedida.

### Documentation
- README atualizado com instruções para configurar e testar o fluxo de login via Magic Link.
## 2025-10-15

### Fixed
- Corrigimos a troca de código PKCE em `/auth/callback` para usar a assinatura correta de `exchangeCodeForSession`, evitando falhas de build no fluxo de login por Magic Link.
- Quando o Supabase não encontra `code_verifier` (ex.: link aberto em outro dispositivo), o callback agora ignora o erro e cai no `token_hash`, evitando o loop de autenticação ao validar magic links.
<|MERGE_RESOLUTION|>--- conflicted
+++ resolved
@@ -1,4 +1,3 @@
-<<<<<<< HEAD
 # 2025-11-15
 
 ### Fixed
@@ -17,7 +16,6 @@
 ### Documentation
 - `docs/crm_readme.md` recebeu nota operacional explicando a dependência do lint `prefer-const` durante o fallback de contatos.
 - Documentamos que `@supabase/postgrest-js` está presente no `package.json`, garantindo que os tipos de filtros permaneçam disponíveis durante o build.
-=======
 # 2025-11-14
 
 ### Fixed
@@ -25,22 +23,18 @@
 
 ### Documentation
 - Atualizamos `docs/sequences_module.md` com a exigência de manter `ModalHeader` diretamente sob `Modal` para preservar a validação interna do componente do Vibe.
->>>>>>> a415339d
 
 # 2025-11-13
 
 ### Fixed
-<<<<<<< HEAD
 - A API de contatos passou a fazer fallback automático quando o relacionamento `contacts_referred_by_contact_id_fkey` não está disponível no cache do Supabase, evitando o erro `PGRST200` ao carregar CRM e mantendo as ações em lote funcionais.
 
 ### Documentation
 - `docs/crm_readme.md` atualizado com a mitigação para bancos sem o relacionamento de indicações, orientando o comportamento de fallback.
-=======
 - Topbar agora expande as três colunas por toda a largura da barra, alinhando a coluna da marca à variável `var(--sidebar-current, 272px)` para respeitar o estado atual da Sidebar.
 
 ### Documentation
 - `docs/monday_design_guide.md` documenta o alinhamento da coluna de marca da Topbar com a largura dinâmica da Sidebar.
->>>>>>> a415339d
 
 # 2025-11-10
 
