<<<<<<< HEAD
# 2025-11-19

### Fixed
- Atualizamos os atalhos "Aprender mais" e "Enviar feedback" do manager de sequências para usar `IconButton.icon`, garantindo compatibilidade com o build Edge do Next.js e eliminando o erro de tipagem que impedia `pnpm run build`.
- Tipamos `SortableStep` como componente constante e destruturamos as props antes de chamar `useSortable`, evitando que o parser Edge reporte `Expression expected` ao anotar o parâmetro diretamente na assinatura.

### Documentation
- Registramos no guia de sequências que os atalhos do cabeçalho devem utilizar `IconButton.icon` em vez de filhos diretos, evitando regressões de tipagem no Edge runtime.
- Anotamos que o cartão arrastável do editor usa um tipo auxiliar para a função `SortableStep`, garantindo que o SWC do Edge interprete corretamente as props tipadas.

# 2025-11-18

### Fixed
- Corrigimos os chips de status na lista de sequências para usar `disabled` apenas quando o status for "Desativada", eliminando o erro de tipagem no build e mantendo o comportamento solicitado para estados arquivados.
- Atualizamos o sincronismo do painel de notas do editor para reagir diretamente à etapa selecionada, resolvendo o aviso do React Hooks durante o `pnpm run build`.

### Documentation
- Documentamos que o chip "Desativada" fica desabilitado na grade e que o painel de notas depende da etapa selecionada para preencher o rascunho automaticamente.

# 2025-11-17

### Changed
- Atualizamos `/sequences` para usar a tabela do `@vibe/core` com skeleton, ordenação em todos os cabeçalhos e chips de status, além de cabeçalho com tag “Beta”, ícones de ajuda/feedback e colunas de métricas com tooltips alinhadas aos tokens `--dx-font-text2-*`.
- Remodelamos `/sequences/[id]` com cabeçalho contextual (breadcrumb textual, toggle Inativa/Ativa e CTA “Salvar sequência”), cartões de etapas com menu contextual completo e painel de notas sobre `--allgrey-background-color`, incluindo textarea editável, toolbar (+, Aa, {}) e toggle “Pausar sequência até que a etapa seja marcada como concluída”.

### Documentation
- `docs/sequences_module.md` atualizado para refletir o novo cabeçalho da lista, a tabela com chips/ordenadores e o painel de edição com notas e toolbar no editor de sequências.
# 2025-11-22

### Added
- Sistema de notificações completo com sino na topbar, painel ancorado com abas/busca/filtro, modal de preferências e integração com menções em CRM (`queue_notification`).
- APIs REST (`/api/notifications/*`, `/api/user/preferences`, `/api/internal/notifications/weekly-digest`) com RLS e telemetria PostHog/Sentry.
- Digest semanal por e-mail usando `pg_cron`, webhook interno assinado e template `WeeklyMentionsDigest` em pt-BR.
- Testes unitários, integração e E2E (`notifications-panel.spec.ts`) cobrindo fluxo de leitura, mute e preferências.

### Fixed
- Substituímos o wrapper inexistente `Tabs` pelo `TabsContext` do `@vibe/core` no painel, garantindo build limpo e mantendo o foco/teclado funcionando nas abas.
- Declaramos `export const runtime = "nodejs"` em todos os handlers de notificações/preferências para impedir que o bundle Edge quebre ao importar o cliente do Supabase.
- Normalizamos a resposta do Supabase ao resolver a organização ativa no `AppShell`, lidando com payloads em array e evitando o erro de tipos "property 'id' does not exist on type" durante o build.
- Ajustamos o webhook `POST /api/internal/notifications/weekly-digest` para converter atores retornados como array pelo join do Supabase, impedindo o erro de tipos "Conversion of type '{ ... actor: { }[] }'" no build.
- Endurecemos a normalização de atores nos handlers de notificações para aceitar payloads `unknown`, verificando o shape antes de construir o DTO e evitando regressões quando o Supabase retornar objetos vazios.

### Documentation
- Criado `docs/notifications.md` com fluxos, payloads, métricas e troubleshooting do sistema de notificações multi-tenant.

# 2025-11-23

### Fixed
- Reestruturamos as linhas clicáveis da tabela de sequências com um wrapper acessível (`SequenceTableDataRow`) que replica o grid do Vibe e trata a navegação por teclado, eliminando o uso de props inexistentes (`tabIndex`) no `TableRow` e evitando novos erros no `pnpm run build`.
- Corrigimos a busca da lista de sequências para usar o atributo padrão `aria-label` do `@vibe/core/Search`, evitando novos erros de tipagem no `pnpm run build` e preservando a acessibilidade da barra de filtros.
- Adicionamos o `errorState` obrigatório ao `@vibe/core/Table` da lista de sequências com fallback acessível e CTA de recarregar, impedindo que o build volte a falhar por props ausentes.

### Documentation
- Atualizamos `docs/sequences_module.md` destacando que o `@vibe/core/Table` do manager deve receber `errorState` e um estado de erro acessível para manter o build saudável.

# 2025-11-22

### Fixed
- Ajustamos as larguras dos skeletons da tabela de sequências para números em pixels compatíveis com o `@vibe/core/Skeleton`, evitando que o build falhe ao interpretar porcentagens nas props `width`.

# 2025-11-21

### Fixed
- Ajustamos os estados de loading da tabela de sequências para usar apenas os tipos suportados pelo `@vibe/core/Table`, liberando o `pnpm run build` sem quebrar os skeletons responsivos das métricas.
- Atualizamos o skeleton personalizado das colunas numéricas para mapear o tipo `"rectangle"` do Vibe aos placeholders de métricas, evitando comparações com valores inexistentes como `"short-text"`/`"number"` durante o build.
# 2025-11-20

### Changed
- Editor de Sequências (`/sequences/[id]`) redesenhado com cabeçalho compacto, toggle "Inativa | Ativa" e CTA "Salvar sequência", cartões de etapas com menu contextual, painel de notas em `--allgrey-background-color` e rolagem independente entre lista e editor.
- Migração das inscrições da sequência para `@vibe/core/Table` com ordenação por cabeçalho, skeleton durante ações e manutenção das ações inline (pausar/retomar/encerrar) alinhadas ao design Monday.

### Fixed
- Ajustamos as colunas da tabela de inscrições para definir `loadingStateType` nativo do Vibe (ID/Tipo/Status como `"medium-text"`, data como `"long-text"` e ações como `"circle"`), eliminando o import ocioso de `Skeleton` e garantindo skeletons consistentes durante operações.

### Documentation
- Atualizamos `docs/sequences_module.md` com o novo layout do editor (toolbar de notas, menu contextual e rolagem independente) e com os requisitos da tabela de inscrições usando `@vibe/core/Table` com ordenação e skeletons.
# 2025-11-21

### Fixed
- Impedimos que o helper `createSupabaseServerClient` derrube o runtime quando o Next bloqueia `cookies().set`, encapsulando a mutação em `try/catch` e registrando um aviso somente em desenvolvimento.

### Documentation
- Documentamos no `README.md` que o helper ignora mutações de cookie fora de Server Actions/Route Handlers para evitar o erro "Cookies can only be modified in a Server Action or Route Handler".

# 2025-11-20

### Changed
- Página `/sequences`: reformulamos a lista com barra superior Monday-style (título + tag Beta + ações "Aprender mais"/"Feedback"), filtros em popover e tabela `@vibe/core/Table` com ordenação, skeleton inicial, chips de status do Vibe e colunas de métricas (inscrições e taxas) alinhadas à direita.

### Documentation
- Atualizamos `docs/sequences_module.md` com o novo layout da lista de sequências, detalhando ações da barra superior, chips de status, tooltips das métricas e busca focada no nome.
- CRM Kanban remodelado para estilo monday.com com cabeçalhos coloridos, menu contextual e botão rápido de criação usando componentes `@vibe/core` (`IconButton`, `MenuButton`).

### Fixed
- Drag and drop do Kanban passa a usar `closestCorners` e `data` explícito no `useDroppable`, garantindo que cartões reconheçam o estágio alvo ao serem soltos.

### Documentation
- `docs/crm_readme.md` atualizado com a estratégia de cores por estágio, novos atalhos de criação e notas sobre o ajuste do drag and drop.

=======
>>>>>>> 338b7ab4
# 2025-11-18

### Changed
- Refatoramos `/tasks/my` para usar `@vibe/core/Table`, com shell monday-style, badges de status "tinted" e ações inline alinhadas aos tokens `--dx-*`.

### Documentation
- Acrescentada referência na seção de tabelas do guia Monday destacando `MyTasksPage` como implementação alinhada aos padrões de board.

### Fixed
- Corrigimos a configuração das colunas da tabela em `/tasks/my` para evitar erros de lint durante o build (remoção segura de metadata apenas visual do cabeçalho).

# 2025-11-17

### Documentation
- Added `docs/table_design_reference.md` consolidating monday.com-style table patterns, header behaviors, and skeleton guidance for developers.

# 2025-11-16

### Changed
- Tabela de sequências simplificada: removemos seleção em lote, eliminamos a indicação de versão abaixo do nome e aplicamos bordas completas com tipografia `var(--dx-font-text1-normal)` para todas as células.
- Botão de filtro agora abre um popover (`DialogType=popover`) com opções rápidas para status e alvo usando `DialogContentContainer`, mantendo a busca na barra principal.

### Documentation
- Atualizamos `docs/sequences_module.md` com o novo comportamento dos filtros por popover e a remoção do aviso de seleção em lote.

# 2025-11-15

### Changed
- Página `/sequences` atualizada para alinhar ao layout Monday.com com cabeçalho simplificado, painéis usando `--primary-background-color` e tabela remodelada exibindo o ícone `Open` ao lado do nome da sequência (visível apenas no hover) para abrir `/sequences/[id]` mesmo quando ativa.

### Documentation
- `docs/sequences_module.md` revisado com as diretrizes da nova lista de sequências (cabeçalho sem breadcrumbs/KPIs, ícone `Open` no hover e uso de `--primary-background-color`).

### Fixed
- Normalizamos o fallback de contatos para atribuir `referred_by` como `null` quando o relacionamento está ausente, garantindo que `pnpm run build` não volte a falhar por tipos incompletos durante leituras individuais (`fetchContactById`).
- Ajustamos o mapeamento de contatos para aceitar respostas do Supabase com `referred_by` como array ou objeto único, evitando futuras quebras caso a API altere o formato do relacionamento.

### Documentation
- `docs/crm_readme.md` atualizado com nota operacional cobrindo a normalização de `referred_by` no fallback para orientar incidentes em bancos restaurados.

# 2025-11-14

### Fixed
- Ajustamos a consulta principal de contatos para usar `const` e satisfazer o lint `prefer-const`, garantindo que o fallback sem relacionamento siga aprovando no `pnpm run build` mesmo quando o Supabase não possui `contacts_referred_by_contact_id_fkey`.
- Mantivemos `PostgrestFilterBuilder` importado de `@supabase/postgrest-js` e adicionamos o pacote como dependência direta, eliminando a quebra de build causada pela ausência do módulo nas pipelines.

### Documentation
- `docs/crm_readme.md` recebeu nota operacional explicando a dependência do lint `prefer-const` durante o fallback de contatos.
- Documentamos que `@supabase/postgrest-js` está presente no `package.json`, garantindo que os tipos de filtros permaneçam disponíveis durante o build.
# 2025-11-14

### Fixed
- Corrigimos o modal "Nova sequência" para manter `ModalHeader` como filho direto de `Modal`, eliminando os erros `React 422/425` e o aviso do helper de modais do Vibe no console das sequências.

### Documentation
- Atualizamos `docs/sequences_module.md` com a exigência de manter `ModalHeader` diretamente sob `Modal` para preservar a validação interna do componente do Vibe.

# 2025-11-13

### Fixed
- A API de contatos passou a fazer fallback automático quando o relacionamento `contacts_referred_by_contact_id_fkey` não está disponível no cache do Supabase, evitando o erro `PGRST200` ao carregar CRM e mantendo as ações em lote funcionais.

### Documentation
- `docs/crm_readme.md` atualizado com a mitigação para bancos sem o relacionamento de indicações, orientando o comportamento de fallback.
- Topbar agora expande as três colunas por toda a largura da barra, alinhando a coluna da marca à variável `var(--sidebar-current, 272px)` para respeitar o estado atual da Sidebar.

### Documentation
- `docs/monday_design_guide.md` documenta o alinhamento da coluna de marca da Topbar com a largura dinâmica da Sidebar.

# 2025-11-10

### Added
- Modal de criação de sequência em `/sequences`, reutilizando componentes do Vibe, validações e telemetria (`sequences/new_created_modal`) antes de redirecionar para o editor.

### Changed
- Editor de sequências atualizado com Toggle de ativação (`@vibe/core/Toggle`) no cabeçalho, bloqueando passos, regras e inscrições enquanto `is_active` estiver verdadeiro.
- Formulários de regras e inscrições passam a usar `fieldset` desabilitado, garantindo feedback visual consistente e impedindo salvamentos com a sequência ativa.
- Cartões, filtros e tabela do manager passaram a usar `--application-background-color`, garantindo contraste correto entre temas claro/escuro/noite.

### Fixed
- A modal "Nova sequência" voltou a usar submissão nativa dentro do próprio formulário, eliminando o uso do atributo `form` incompatível com `@vibe/core/Button` e destravando o build em produção.
- Botão "Editar" na lista de sequências agora exibe a dica "Desative para editar" via `aria-describedby`, removendo o atributo `title` não suportado pelo `@vibe/core/Button` e mantendo o bloqueio acessível quando a sequência está ativa.

### Documentation
- `docs/sequences_module.md` revisado com o novo fluxo de criação via modal, bloqueios por Toggle e o uso obrigatório de `--application-background-color` nos cartões do manager.

# Changelog

# 2025-11-12

### Fixed
- Reestruturamos a Topbar em três colunas para garantir o avatar ancorado à direita e adicionamos o atalho de Inbox usando `@vibe/core/IconButton` com o ícone `@vibe/icons/Inbox`.

### Documentation
- Atualizamos `docs/monday_design_guide.md` com a nova organização da Topbar e o posicionamento do atalho de Inbox antes do menu do usuário.

# 2025-11-11

### Fixed
- Corrigimos o submenu de tema do menu do usuário para renderizar um único elemento filho (`<Menu>`), eliminando o erro `React.Children.only` ao abrir o avatar na Topbar.
- Movemos o carregamento do CSS base do Vibe para `globals.css`, prevenindo o aviso de preload não utilizado emitido pelo navegador em produção.

### Documentation
- Atualizamos `docs/page_design_guidelines.md` com a orientação sobre envolver submenus em `<Menu>` e sobre o carregamento global do CSS do Vibe.

# 2025-11-10

### Fixed
- Ajustamos a página `/` para não mais chamar `supabase.auth.refreshSession` no servidor, evitando o erro "Cookies can only be modified in a Server Action or Route Handler" ao acessar a aplicação.
- Ajustamos o `FOREIGN KEY` de `public.memberships.user_id` para apontar a `public.profiles(id)` com `ON DELETE CASCADE`, permitindo que o Supabase exponha o relacionamento `profile:profiles` e eliminando o erro `PGRST200` ao carregar memberships com dados de perfil.
- A consulta de contatos da página `/crm` agora especifica o relacionamento `memberships!contacts_owner_membership_id_fkey`, removendo o erro `PGRST201` causado pela ambiguidade entre os vínculos `invited_by` e `owner_membership_id`.

### Documentation
- README e `docs/dev_setup_crm.md` atualizados com a nova relação `profiles ↔ memberships` e o impacto da migração `009_fix_memberships_profiles_fk.sql`.

# 2025-11-09

### Added
- Criamos o componente `SupabaseConfigNotice` para exibir um aviso reutilizável sempre que as variáveis públicas do Supabase não estiverem presentes.

### Fixed
- As páginas `/` (login) e `/crm` passaram a capturar a ausência de `NEXT_PUBLIC_SUPABASE_URL/NEXT_PUBLIC_SUPABASE_ANON_KEY`, exibindo o aviso guiado em vez de quebrar o render da aplicação.
- O teste do `ContactModal` agora garante que o container é exposto como `role="dialog"` com `aria-modal="true"`, protegendo a regressão que impedia abrir os detalhes em modal.

### Documentation
- README e `docs/dev_setup_crm.md` atualizados com a orientação sobre o aviso de configuração pendente do Supabase.

# 2025-11-07

### Added
- Integração completa de observabilidade com `ObservabilityProvider`, request context, eventos tipados PostHog e nova API `/api/health/observability`.
- Abstração de provedores de e-mail (Resend, Brevo e modo no-op), templates transacionais e pipeline de notificações com telemetria.
- Scripts de fumaça (`pnpm test:smoke`) cobrindo Sentry, PostHog e e-mail, além dos endpoints `/api/health/email`.

### Changed
- Configurações do Sentry para clientes, servidor e edge agora incluem release automático, replays e profiling, com upload condicional de sourcemaps.
- Middleware passa a propagar `x-request-id` para edge/server e inicializa escopo do Sentry, garantindo correlação de requisições.

### Documentation
- Novos guias `docs/observability.md`, `docs/email.md` e runbooks em `docs/runbooks/*` detalhando operação e mitigação de incidentes.
# 2025-11-08

### Changed
- Página `/sequences` remodelada para o layout Monday-like com breadcrumbs, cartões de métricas, filtros via `@vibe/core` e tabela com badges de status e resumo do alvo padrão.
- Editor de sequências atualizado com cabeçalho contextual, experiência em duas colunas para passos, painel de detalhes enriquecido, formulários de regras reorganizados e estado vazio de inscrições alinhado ao Vibe.

### Fixed
- Ajustamos as etiquetas de status (`Label` do `@vibe/core`) do manager e do editor para usar a prop `text`, garantindo tipagem correta no build e mantendo a renderização alinhada ao design system.

### Documentation
- `docs/sequences_module.md` revisto com a nova hierarquia visual do manager e editor, destacando navegação por abas, templates de passos e resumo de métricas.
- Acrescentada orientação sobre o uso da prop `text` em `Label` para preservar consistência tipográfica nas etiquetas de status do módulo de sequências.

# 2025-11-07

### Changed
- Reestruturamos o layout interno da Topbar para que o menu do usuário fique encostado ao canto direito, respeitando apenas o padding lateral da barra.

### Fixed
- Avatar do menu do usuário volta a renderizar em formato quadrado (40px) sem esticar ao abrir o dropdown.
- Dropdown e tooltip do menu do usuário passam a usar `z-index` elevado (`>=12000`), garantindo que apareçam sobre a Sidebar.

### Documentation
- `docs/page_design_guidelines.md` atualizado com orientações sobre ancoragem do avatar e prioridade de `z-index` do menu do usuário.

# 2025-11-06

### Added
- Menu global do usuário na Topbar com avatar, submenu de tema (Claro/Escuro/Noite), modal "Minha conta" com edição completa de perfil e upload de avatar para o Vercel Blob, incluindo telemetria PostHog e integração com Supabase Auth.
- API `GET/PUT /api/user/profile` com validação, persistência de preferências (tema, dados pessoais) e atualização do JSON de metadados em `public.profiles` respeitando o RLS existente.

### Changed
- Menu do usuário reposicionado para a borda direita da Topbar usando `@vibe/core/Avatar` (`size="large"`) com `aria-label` baseado no display name do perfil e fallback de iniciais.
- A aba "Perfil" da modal "Minha conta" mantém o campo de display name obrigatório para sincronizar o nome exibido com o Supabase.

### Fixed
- O menu global e a modal de conta agora registram falhas no Sentry, garantindo rastreabilidade quando carregamentos, troca de tema ou salvamento do perfil falham no cliente.
- Corrigida a ausência da dependência `@supabase/supabase-js` no `package.json`, evitando falhas de build na página de dashboard e mantendo o lockfile sincronizado.

### Documentation
- `docs/page_design_guidelines.md` atualizado com orientações sobre o novo menu global, posicionamento do avatar e comportamento esperado do modal de conta.

# 2025-11-05

### Added
- Função edge `supabase/functions/sequences_engine` processando inscrições ativas, gerando assignments com clamp de janela de
  trabalho, notificações (`assignment_created`, `due_today`, `overdue`) e concluindo inscrições automaticamente.
- Ações de servidor para tarefas (`completeAssignmentAction`, `snoozeAssignmentAction`) com telemetria PostHog, breadcrumbs do
  Sentry e notificações `assignment_snoozed`.
- Modal de detalhes em "Minhas tarefas" com adiar/ concluir, atualizações otimistas e banner de erros acessível.
- Migração `007_sequences_engine.sql` atualizando a view `v_my_tasks` com metadados de passo e gatilho para notificar mudanças de
  status nas inscrições.

### Documentation
- `docs/sequences_module.md` atualizado com o relatório da Sprint 3, cobrindo motor de assignments, notificações e melhorias de
  UX em tarefas.

# 2025-11-04

### Added
- Editor de Sequências (Sprint 2) com páginas `/sequences/new` e `/sequences/[id]`, drag-and-drop de passos, modal completo,
  configuração de regras, inscrições manuais e publicação de versões com telemetria PostHog/Sentry.
- Server actions centralizadas (`src/app/(app)/sequences/actions.ts`) cobrindo criação de rascunhos, CRUD de passos, reordenação,
  duplicação, publicação e gestão de inscrições.
- Helpers do editor (`normalize`, `dates`) e testes Vitest para normalização de dados e cálculo de due-date com clamp.
- Sidebar atualizada para destacar "Sequências" e "Minhas tarefas", além de spec Playwright (`sequences-editor.spec.ts`) como
  placeholder para o fluxo do editor.

### Documentation
- `docs/sequences_module.md` ampliado com o relatório da Sprint 2, detalhando entregas, qualidade e próximos passos.

# 2025-11-03

### Added
- Módulo de Sequências (Sprint 1) com migrations `006_sequences_fundamentos.sql`, enums dedicadas, tabelas, views `v_sequence_manager`/`v_my_tasks` e políticas de RLS por organização.
- Páginas `/sequences` e `/tasks/my` consumindo as novas views, com filtros, ações em lote desabilitadas, estados vazios e telemetria PostHog + breadcrumbs Sentry.
- Testes Vitest para normalizadores/filtros de sequências e tarefas, além de smoke tests Playwright (`sequences-manager`, `my-tasks`).
- Inicialização de PostHog e Sentry via providers/configs (`PostHogProvider`, `sentry.*.config.ts`) e helpers de telemetria server-side.

### Documentation
- Novo guia `docs/sequences_module.md` descrevendo as entregas da Sprint 1 e próximos passos.

# 2025-11-02

### Fixed
- `/auth/callback` agora troca códigos PKCE via `exchangeCodeForSession`, ignora erros de `code_verifier` em links abertos em outro dispositivo, usa `verifyOtp` tolerante a `token_hash`/`token` (magic link, signup, invite, recovery, email) e só recorre a `setSession` com `access_token`/`refresh_token` ao final, eliminando o erro "Link inválido ou expirado" após login ou cadastro.
- Ajustamos o fallback `verifyOtp` para limitar-se aos tipos de OTP por email (magiclink, signup, invite, recovery, email, email_change), evitando tentativas inválidas que geravam erros de compilação durante o build e garantindo que o magic link continue funcionando mesmo sem `code_verifier`.
- `can_access_membership` (security definer) passou a desativar temporariamente o RLS enquanto consulta `visible_membership_ids`, removendo o erro `42P17 infinite recursion detected in policy for relation "memberships"` ao carregar o dashboard.

### Documentation
- README e `docs/dev_setup_crm.md` atualizados com o fluxo revisado (`exchangeCodeForSession` + fallback OTP) e com a observação sobre a desativação temporária de RLS em `can_access_membership`.

# 2025-11-01

### Fixed
- Corrigimos o callback `/auth/callback` para priorizar `verifyOtp` com `token`/`token_hash`, sincronizar cookies apenas após uma sessão válida e limpar o hash da URL antes de redirecionar, evitando erros de "link expirado".

### Added
- Automatizamos a criação de organizações e memberships com papel `org` para novos usuários através do gatilho `handle_new_user`, além de remover perfis órfãos com o novo gatilho `handle_deleted_user`.

### Documentation
- README e `docs/dev_setup_crm.md` atualizados com o fluxo revisado do callback, a atribuição automática de organizações e as regras para remoção de perfis quando usuários são excluídos.

# 2025-10-31

### Fixed
- Reestruturamos `/auth/callback` para processar manualmente `code`, `token_hash` e tokens `access/refresh`, tolerando erros de PKCE e impedindo que o magic link expire ao chegar ao usuário.

### Changed
- O cliente Supabase no browser agora mantém `detectSessionInUrl` desativado, entregando ao callback o tratamento dos parâmetros e evitando que o SDK consuma o token antes da sincronização de cookies.

### Documentation
- README e `docs/dev_setup_crm.md` atualizados com o passo a passo do callback manual, incluindo fallback PKCE/OTP e dicas de troubleshooting para links abertos em outro dispositivo.

# 2025-10-30

### Fixed
- Corrigimos o callback de autenticação para aguardar `supabase.auth.initialize()`, reaproveitar a sessão detectada automaticamente e validar tokens legados com `verifyOtp`, eliminando o erro "code verifier" e os loops de retorno ao `/sign-in`.

### Changed
- Middleware agora usa `createServerClient` para validar usuários autenticados e propagar cookies do Supabase, substituindo o fetch manual que ignorava os cookies PKCE.

### Documentation
- Atualizamos o guia de login para detalhar a ordem do callback (inicialização, validação de sessão, fallback `token_hash`, sincronização) e registrar o novo middleware baseado no cliente do Supabase.

# 2025-10-29

### Fixed
- Fluxo de callback do Supabase realiza `exchangeCodeForSession` ao receber `code` de PKCE e mantém o fallback de `token_hash`, evitando que os usuários sejam redirecionados de volta para `/sign-in` após clicar no magic link.

### Changed
- Formulário de login respeita o parâmetro `redirectTo` recebido via query string e gera `emailRedirectTo` usando `NEXT_PUBLIC_SITE_URL`, suportando múltiplos ambientes sem alterar o código.

### Documentation
- README e `docs/dev_setup_crm.md` atualizados com a variável `NEXT_PUBLIC_SITE_URL` e a descrição do fluxo de troca PKCE no callback.

# 2025-10-28

### Added
- Barra de ações inferior (`BulkActionsBar`) com ações completas (estágio, dono, próximo passo, indicado por, tags, cadastrado/perdido, mesclar, arquivar, reativar, excluir, exportar) e telemetria `crm/bulkbar_open`/`crm/bulk_action_execute`.
- Fluxo de importação CSV com dry-run, validações de estágio/dono/telefone e API `/api/crm/import`, além de parser tolerante a aspas e delimitadores `,`/`;`.
- Relatórios Funil e Top Indicantes disponíveis no board, mais testes Vitest cobrindo bulk actions e parser CSV.

### Changed
- `ContactsBoardPage` agora emite telemetria granular (`crm/owner_changed`, `crm/next_step_set`, `crm/referral_linked`) ao atualizar contatos (modal, kanban, inline ou bulk) e fornece feedback específico para estágio/próximo passo.
- `performBulkAction` recebeu cobertura de testes e suporte a arquivar/reativar/excluir mantendo permissões.

### Documentation
- `docs/crm_readme.md` e `docs/dev_setup_crm.md` atualizados com funcionalidades da Sprint 3, instruções de importação e checklist final.

# 2025-10-21

### Added
- Modal de contato (`ContactModal`) com tabs (Atividades, Dados, Próximo passo, Indicações), timeline baseada em `contact_events` e navegação por teclado.
- API `GET /api/crm/contacts/[id]` retornando detalhe completo (contato, timeline, indicações) reutilizada pelo board/modal.
- Kanban de estágios (`ContactsKanban`) com drag & drop via `@dnd-kit`, sincronizado com filtros/views do board.
- Migração `002_crm_contact_events.sql` e seeds atualizados para popular eventos históricos realistas.
- Testes unitários (Vitest) cobrindo modal/kanban e cenário Playwright para alternância board/kanban e abertura da modal.

### Changed
- Board passa a usar botões acessíveis para abrir modal (`Enter`/`O`/duplo clique) e alternar modo (Tabela/Kanban).
- `submitContactForm` centraliza atualizações com dedupe/telemetria; alterações de estágio criam eventos e atualizam timeline automaticamente.
- `package.json` inclui dependências `@dnd-kit/core` e `@dnd-kit/sortable` para drag & drop.

### Fixed
- Tipagem das rotas POST/PATCH ajustada para exigir `actorMembershipId` e testes de modal/Kanban atualizados para refletir a semântica acessível das abas e cards.

### Telemetry
- Novos eventos: `crm/contact_modal_open`, `crm/contact_modal_save`, `crm/contact_modal_tab_change` e `crm/contact_stage_changed`.

### Documentation
- `docs/crm_readme.md` e `docs/dev_setup_crm.md` atualizados com arquitetura da modal, tabela `contact_events`, checklist da Sprint 2 e instruções de testes.

## 2025-10-14

### Added
- Módulo `/crm` com board virtualizado, filtros combináveis, views salvas e agrupamento por estágio/dono.
- APIs REST de contatos (`GET/POST/PATCH`) com validação BR (telefone em E.164), deduplicação por organização e telemetria básica.
- Validação/utilitários reutilizáveis (`src/features/crm/contacts/*`), incluindo normalização de telefone e filtros salvos.
- Migração `001_crm_contacts_extensions` adicionando `score`, `referred_by_contact_id`, `next_action_note` e índices de dedupe.
- Testes Vitest e Playwright baseados em dados seed, além de documentação dedicada (`docs/crm_readme.md`, `docs/dev_setup_crm.md`).

### Changed
- Seed (`supabase/seed.sql`) atualizado com pipeline completa, scores, cadeias de indicação e próximos passos realistas.
- `package.json` com scripts padronizados (`typecheck`, `test`, `test:watch`, `e2e`) e dependências de QA/virtualização.

### Telemetry
- Novos eventos `crm/board_view_loaded`, `crm/filters_changed` e `crm/selection_changed` enviados via `src/lib/telemetry.ts`.

## 2025-10-07

### Added
- Tela de login em `/sign-in` usando componentes @vibe/core, integração com Supabase OTP e suporte a `redirectTo`.
- Página `/auth/callback` para persistir a sessão após confirmação do link mágico.
- Dashboard protegido em `/dashboard` exibindo dados do usuário autenticado e suas memberships para validação de papéis.

### Changed
- Página inicial `/` agora apresenta diretamente o fluxo de login e redireciona para o dashboard após autenticação bem-sucedida.

### Documentation
- README atualizado com instruções para configurar e testar o fluxo de login via Magic Link.
## 2025-10-15

### Fixed
- Corrigimos a troca de código PKCE em `/auth/callback` para usar a assinatura correta de `exchangeCodeForSession`, evitando falhas de build no fluxo de login por Magic Link.
- Quando o Supabase não encontra `code_verifier` (ex.: link aberto em outro dispositivo), o callback agora ignora o erro e cai no `token_hash`, evitando o loop de autenticação ao validar magic links.
- Ajustamos o componente `SortableStep` no editor de sequências para inicializar as props antes do hook `useSortable`, eliminando o erro de sintaxe que quebrava o build na Vercel.
<|MERGE_RESOLUTION|>--- conflicted
+++ resolved
@@ -1,4 +1,3 @@
-<<<<<<< HEAD
 # 2025-11-19
 
 ### Fixed
@@ -98,8 +97,6 @@
 ### Documentation
 - `docs/crm_readme.md` atualizado com a estratégia de cores por estágio, novos atalhos de criação e notas sobre o ajuste do drag and drop.
 
-=======
->>>>>>> 338b7ab4
 # 2025-11-18
 
 ### Changed
