--- conflicted
+++ resolved
@@ -1,4 +1,3 @@
-<<<<<<< HEAD
 # 2025-11-20
 
 ### Changed
@@ -10,7 +9,6 @@
 
 ### Documentation
 - Atualizamos `docs/sequences_module.md` com o novo layout do editor (toolbar de notas, menu contextual e rolagem independente) e com os requisitos da tabela de inscrições usando `@vibe/core/Table` com ordenação e skeletons.
-=======
 # 2025-11-21
 
 ### Fixed
@@ -29,7 +27,6 @@
 
 ### Documentation
 - `docs/crm_readme.md` atualizado com a estratégia de cores por estágio, novos atalhos de criação e notas sobre o ajuste do drag and drop.
->>>>>>> 98161bc5
 
 # 2025-11-18
 
