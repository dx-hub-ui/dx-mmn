--- conflicted
+++ resolved
@@ -24,13 +24,11 @@
   Label,
   Menu,
   MenuButton,
-<<<<<<< HEAD
   MenuItem,
   Text,
   TextArea,
   Toggle,
   Tooltip,
-=======
   MenuDivider,
   MenuItem,
   Table,
@@ -44,7 +42,6 @@
   TextArea,
   Toggle,
   type TableColumn,
->>>>>>> 2c3bea5f
 } from "@vibe/core";
 import { Add, Code, Drag, MoreActions, NavigationChevronLeft, TextFormatting } from "@vibe/icons";
 import { trackEvent } from "@/lib/telemetry";
@@ -78,20 +75,16 @@
 };
 
 type TabKey = "etapas" | "regras" | "inscricoes";
-<<<<<<< HEAD
 
 type StepModalPosition = {
   kind: "before" | "after" | "end";
   referenceId?: string;
 };
-=======
->>>>>>> 2c3bea5f
 
 type StepModalState = {
   mode: "create" | "edit";
   step?: SequenceStepRecord;
   presetType?: SequenceStepRecord["type"];
-<<<<<<< HEAD
   position?: StepModalPosition;
   initialValues?: Partial<{
     title: string;
@@ -100,10 +93,8 @@
     dueOffsetHours: number;
     pauseUntilDone: boolean;
   }>;
-=======
   anchorStepId?: string;
   position?: "before" | "after";
->>>>>>> 2c3bea5f
 };
 
 type StepMenuAction =
@@ -123,9 +114,7 @@
   disableActions: boolean;
   onSelect: (step: SequenceStepRecord) => void;
   onToggle: (step: SequenceStepRecord, isActive: boolean) => void;
-<<<<<<< HEAD
   onMenuAction: (action: StepMenuAction, step: SequenceStepRecord) => void;
-=======
   onDuplicate: (step: SequenceStepRecord) => void;
   onDelete: (step: SequenceStepRecord) => void;
   onAddBefore: (step: SequenceStepRecord) => void;
@@ -135,7 +124,6 @@
   onMoveDown: (step: SequenceStepRecord) => void;
   canMoveUp: boolean;
   canMoveDown: boolean;
->>>>>>> 2c3bea5f
 };
 
 const STEP_TYPE_LABEL: Record<SequenceStepRecord["type"], string> = {
@@ -151,14 +139,12 @@
   disableActions,
   onSelect,
   onToggle,
-<<<<<<< HEAD
   onMenuAction,
 }: SortableStepProps) {
   const { attributes, listeners, setNodeRef, transform, transition } = useSortable({
     id: step.id,
     disabled: disableReorder,
   });
-=======
   onDuplicate,
   onDelete,
   onAddBefore,
@@ -170,7 +156,6 @@
   canMoveDown,
 }: SortableStepProps) {
   const { attributes, listeners, setNodeRef, transform, transition } = useSortable({ id: step.id, disabled: disableReorder });
->>>>>>> 2c3bea5f
 
   const style = {
     transform: transform ? `translate3d(${transform.x}px, ${transform.y}px, 0)` : undefined,
@@ -196,7 +181,6 @@
         }
       }}
     >
-<<<<<<< HEAD
       <button
         type="button"
         className={styles.stepDragHandle}
@@ -261,7 +245,6 @@
           />
         </Menu>
       </MenuButton>
-=======
       <div className={styles.stepCardInner}>
         <button
           type="button"
@@ -349,7 +332,6 @@
           </Menu>
         </MenuButton>
       </div>
->>>>>>> 2c3bea5f
     </article>
   );
 }
@@ -370,13 +352,10 @@
     channelHint: string;
     pauseUntilDone: boolean;
     isActive: boolean;
-<<<<<<< HEAD
   }, options: { state: StepModalState }) => Promise<void>;
-=======
     anchorStepId?: string;
     position?: "before" | "after";
   }) => Promise<void>;
->>>>>>> 2c3bea5f
   pending: boolean;
   disabled: boolean;
 };
@@ -455,7 +434,6 @@
             if (formDisabled) {
               return;
             }
-<<<<<<< HEAD
             void onSubmit(
               {
                 id: state.step?.id,
@@ -472,23 +450,6 @@
               },
               { state }
             );
-=======
-            void onSubmit({
-              id: state.step?.id,
-              title,
-              shortDescription,
-              type,
-              assigneeMode,
-              dueOffsetDays: Number.isFinite(dueDays) ? dueDays : 0,
-              dueOffsetHours: Number.isFinite(dueHours) ? dueHours : 0,
-              priority,
-              channelHint,
-              pauseUntilDone,
-              isActive,
-              anchorStepId: state?.anchorStepId,
-              position: state?.position,
-            });
->>>>>>> 2c3bea5f
           }}
         >
           <div className={styles.formGridTwoColumns}>
@@ -619,11 +580,7 @@
 
 const TAB_LABELS: Record<TabKey, string> = {
   etapas: "Etapas",
-<<<<<<< HEAD
   regras: "Regras e notificações",
-=======
-  regras: "Regras & notificações",
->>>>>>> 2c3bea5f
   inscricoes: "Inscrições",
 };
 
@@ -740,7 +697,6 @@
 
   const sequenceTitle = data.sequence.name?.trim() || "Nova Sequência";
 
-<<<<<<< HEAD
   const handleStepSubmit = async (
     values: {
       id?: string;
@@ -757,23 +713,6 @@
     },
     { state }: { state: StepModalState }
   ) => {
-=======
-  const handleStepSubmit = async (values: {
-    id?: string;
-    title: string;
-    shortDescription: string;
-    type: SequenceStepRecord["type"];
-    assigneeMode: SequenceStepRecord["assigneeMode"];
-    dueOffsetDays: number;
-    dueOffsetHours: number;
-    priority: string;
-    channelHint: string;
-    pauseUntilDone: boolean;
-    isActive: boolean;
-    anchorStepId?: string;
-    position?: "before" | "after";
-  }) => {
->>>>>>> 2c3bea5f
     if (!currentVersion) {
       return;
     }
@@ -1249,7 +1188,6 @@
     [localSteps, selectedStepId]
   );
 
-<<<<<<< HEAD
   const [noteDraft, setNoteDraft] = useState("");
 
   useEffect(() => {
@@ -1258,51 +1196,6 @@
     } else {
       setNoteDraft("");
     }
-=======
-  const sortedEnrollments = useMemo(() => {
-    const items = [...data.enrollments];
-    if (!enrollmentSort) {
-      return items;
-    }
-
-    const direction = enrollmentSort.direction === "asc" ? 1 : -1;
-
-    return items.sort((a, b) => {
-      switch (enrollmentSort.column) {
-        case "targetId":
-          return direction * a.targetId.localeCompare(b.targetId, "pt-BR", { numeric: true });
-        case "targetType": {
-          const labelA = a.targetType === "contact" ? "Contato" : "Membro";
-          const labelB = b.targetType === "contact" ? "Contato" : "Membro";
-          return direction * labelA.localeCompare(labelB, "pt-BR");
-        }
-        case "status": {
-          const labelA = ENROLLMENT_STATUS[a.status] ?? a.status;
-          const labelB = ENROLLMENT_STATUS[b.status] ?? b.status;
-          return direction * labelA.localeCompare(labelB, "pt-BR");
-        }
-        case "enrolledAt":
-          return (
-            direction *
-            (new Date(a.enrolledAt).getTime() - new Date(b.enrolledAt).getTime())
-          );
-        default:
-          return 0;
-      }
-    });
-  }, [data.enrollments, enrollmentSort]);
-
-  useEffect(() => {
-    if (!selectedStep) {
-      setNoteDraft("");
-      setPauseDraft(false);
-      setStepError(null);
-      return;
-    }
-    setNoteDraft(selectedStep.shortDescription ?? "");
-    setPauseDraft(selectedStep.pauseUntilDone);
-    setStepError(null);
->>>>>>> 2c3bea5f
   }, [selectedStep]);
 
   const disableStepActions = sequenceActive || isPending || activationPending;
@@ -1365,7 +1258,6 @@
 
   return (
     <section className={styles.page} aria-labelledby="sequence-editor-title">
-<<<<<<< HEAD
       <header className={styles.topBar}>
         <div className={styles.topBarMain}>
           <button
@@ -1393,48 +1285,6 @@
               {duePreview ? (
                 <span>Próxima due: {new Date(duePreview).toLocaleString("pt-BR")}</span>
               ) : null}
-=======
-      <header className={styles.pageHeader}>
-        <BreadcrumbsBar type={BreadcrumbsBar.types.NAVIGATION} className={styles.breadcrumbs}>
-          <BreadcrumbItem
-            text="← Todas as sequências"
-            isClickable
-            onClick={() => router.push("/sequences")}
-          />
-        </BreadcrumbsBar>
-
-        <div className={styles.headerContent}>
-          <div className={styles.headerIdentity}>
-            <Avatar
-              type={Avatar.types.TEXT}
-              size={Avatar.sizes.LARGE}
-              text={sequenceTitle.slice(0, 1).toUpperCase()}
-            />
-            <div className={styles.headerText}>
-              <div className={styles.headerTitleRow}>
-                <h1 id="sequence-editor-title">{sequenceTitle}</h1>
-                <Label
-                  kind={Label.kinds.FILL}
-                  color={Label.colors.PRIMARY}
-                  className={styles.statusBadge}
-                  text={sequenceStatusLabel[data.sequence.status]}
-                />
-              </div>
-              <div className={styles.headerMeta}>
-                <span>Versão atual #{currentVersion.versionNumber}</span>
-                <span>
-                  Alvo padrão: {data.sequence.defaultTargetType === "contact" ? "Contatos" : "Membros"}
-                </span>
-                {duePreview ? (
-                  <span>Próxima due estimada: {new Date(duePreview).toLocaleString("pt-BR")}</span>
-                ) : null}
-                <span>Seu perfil: {roleLabel[membershipRole]}</span>
-              </div>
-              <Text type={Text.types.TEXT2} className={styles.headerDescription}>
-                {data.sequence.description?.trim() ||
-                  "Organize a cadência de tarefas, defina regras de disparo e acompanhe inscrições em tempo real."}
-              </Text>
->>>>>>> 2c3bea5f
             </div>
             <Text type={Text.types.TEXT2} className={styles.titleDescription}>
               {data.sequence.description?.trim() ||
@@ -1443,7 +1293,6 @@
           </div>
         </div>
 
-<<<<<<< HEAD
         <div className={styles.topBarActions}>
           <div className={styles.activationControl}>
             <div className={styles.activationToggle}>
@@ -1462,34 +1311,6 @@
                 : "Revise etapas e regras antes de ativar novamente."}
             </p>
             {activationError ? <p className={styles.activationError}>{activationError}</p> : null}
-=======
-          <div className={styles.headerActions}>
-            <div className={styles.activationGroup}>
-              <div className={styles.activationToggle}>
-                <span className={styles.activationSideLabel}>Inativa</span>
-                <Toggle
-                  isSelected={sequenceActive}
-                  onChange={(value) => handleActivationToggle(value)}
-                  disabled={activationPending || isPending}
-                  ariaLabel="Alternar ativação da sequência"
-                />
-                <span className={styles.activationSideLabel}>Ativa</span>
-              </div>
-              <p className={styles.activationHint}>
-                {sequenceActive
-                  ? "Edições bloqueadas enquanto a sequência estiver ativa."
-                  : "Revise etapas e regras antes de ativar novamente."}
-              </p>
-              {activationError ? <p className={styles.activationError}>{activationError}</p> : null}
-            </div>
-            <Button
-              kind={Button.kinds.PRIMARY}
-              onClick={handleSaveSelectedStep}
-              disabled={disableStepActions || !hasStepDraftChanges}
-            >
-              Salvar sequência
-            </Button>
->>>>>>> 2c3bea5f
           </div>
           <Button
             kind={Button.kinds.PRIMARY}
@@ -1524,11 +1345,7 @@
             <div className={styles.stepsColumn}>
               <div className={styles.stepsHeader}>
                 <div>
-<<<<<<< HEAD
                   <p className={styles.stepsTitle}>Quando inscrito</p>
-=======
-                  <p className={styles.stepsTitle}>Etapas ({localSteps.length})</p>
->>>>>>> 2c3bea5f
                   <span className={styles.stepsSubtitle}>
                     {localSteps.length} etapa(s) dão início à cadência desta sequência.
                   </span>
@@ -1587,19 +1404,7 @@
                           disableActions={disableStepActions}
                           onSelect={(selected) => setSelectedStepId(selected.id)}
                           onToggle={handleToggle}
-<<<<<<< HEAD
                           onMenuAction={handleStepMenuAction}
-=======
-                          onDuplicate={handleDuplicate}
-                          onDelete={handleDelete}
-                          onAddBefore={(selected) => handleAddStepRelative(selected, "before")}
-                          onAddAfter={(selected) => handleAddStepRelative(selected, "after")}
-                          onAddWait={handleAddWaitAfter}
-                          onMoveUp={handleMoveStepUp}
-                          onMoveDown={handleMoveStepDown}
-                          canMoveUp={index > 0}
-                          canMoveDown={index < localSteps.length - 1}
->>>>>>> 2c3bea5f
                         />
                       ))}
                     </div>
@@ -1609,7 +1414,6 @@
               <button
                 type="button"
                 className={styles.addStepLink}
-<<<<<<< HEAD
                 onClick={() =>
                   openStepModal({
                     mode: "create",
@@ -1621,26 +1425,14 @@
               >
                 <Add aria-hidden />
                 Adicionar
-=======
-                onClick={() => openStepModal({ mode: "create", presetType: "general_task" })}
-                disabled={disableStepActions}
-              >
-                + Adicionar
->>>>>>> 2c3bea5f
               </button>
             </div>
 
             <aside className={styles.detailsColumn} aria-live="polite">
               {selectedStep ? (
-<<<<<<< HEAD
                 <div className={styles.detailsPanel}>
                   <header className={styles.detailsHeader}>
                     <div>
-=======
-                <div className={styles.detailCard}>
-                  <header className={styles.detailHeader}>
-                    <div className={styles.detailHeaderText}>
->>>>>>> 2c3bea5f
                       <h2>{selectedStep.title}</h2>
                       <span className={styles.detailsSubtitle}>{STEP_TYPE_LABEL[selectedStep.type]}</span>
                     </div>
@@ -1651,20 +1443,10 @@
                     />
                   </header>
 
-<<<<<<< HEAD
-=======
-                  {stepError ? (
-                    <div className={styles.detailError} role="alert">
-                      {stepError}
-                    </div>
-                  ) : null}
-
->>>>>>> 2c3bea5f
                   <div className={styles.noteSection}>
                     <TextArea
                       value={noteDraft}
                       onChange={(event) => setNoteDraft(event.target.value)}
-<<<<<<< HEAD
                       onBlur={() => handleNoteBlur(selectedStep, noteDraft)}
                       placeholder="Adicione a nota que aparecerá no lembrete desta tarefa."
                       aria-label="Nota da etapa selecionada"
@@ -1707,56 +1489,6 @@
                 <div className={styles.detailPlaceholder}>
                   <Text type={Text.types.TEXT2}>Selecione uma etapa para visualizar os detalhes.</Text>
                 </div>
-=======
-                      disabled={disableStepActions}
-                      placeholder="Adicione a nota que aparecerá no lembrete desta tarefa."
-                      className={styles.detailTextarea}
-                      aria-label="Nota da etapa selecionada"
-                    />
-                    <div className={styles.noteToolbar} role="toolbar" aria-label="Ferramentas de formatação">
-                      <button type="button" className={styles.noteToolbarButton} disabled>
-                        +
-                      </button>
-                      <button type="button" className={styles.noteToolbarButton} disabled>
-                        Aa
-                      </button>
-                      <button type="button" className={styles.noteToolbarButton} disabled>
-                        {}
-                      </button>
-                    </div>
-                  </div>
-
-                  <div className={styles.detailFooter}>
-                    <div className={styles.pauseRow}>
-                      <span>Pausar sequência até que a etapa seja marcada como concluída</span>
-                      <Toggle
-                        isSelected={pauseDraft}
-                        onChange={(value) => setPauseDraft(value)}
-                        disabled={disableStepActions}
-                        ariaLabel="Pausar sequência até concluir esta etapa"
-                      />
-                    </div>
-
-                    <div className={styles.detailActions}>
-                      <Button
-                        onClick={handleSaveSelectedStep}
-                        disabled={disableStepActions || !hasStepDraftChanges}
-                      >
-                        Salvar etapa
-                      </Button>
-                      <Button
-                        kind={Button.kinds.SECONDARY}
-                        onClick={() => openStepModal({ mode: "edit", step: selectedStep })}
-                        disabled={disableStepActions}
-                      >
-                        Editar etapa
-                      </Button>
-                    </div>
-                  </div>
-                </div>
-              ) : (
-                <div className={styles.detailPlaceholder}>Selecione uma etapa para visualizar detalhes.</div>
->>>>>>> 2c3bea5f
               )}
             </aside>
           </div>
