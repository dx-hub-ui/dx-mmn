--- conflicted
+++ resolved
@@ -108,11 +108,7 @@
   gap: 16px;
   align-items: center;
   justify-content: space-between;
-<<<<<<< HEAD
-  background: var(--application-background-color);
-=======
-  background: var(--dx-surface, var(--application-background-color));
->>>>>>> da0e0b77
+  background: var(--application-background-color);
   border: 1px solid var(--dx-border, var(--layout-border-color));
   border-radius: var(--dx-radius-lg, 16px);
   padding: 16px 20px;
@@ -179,12 +175,8 @@
 .tableCard {
   overflow: hidden;
   border: 1px solid var(--dx-border, var(--layout-border-color));
-<<<<<<< HEAD
   border-radius: var(--dx-radius-lg, 16px);
   background: var(--application-background-color);
-=======
-  background: var(--dx-surface, var(--application-background-color));
->>>>>>> da0e0b77
   box-shadow: var(--shadow-sm, 0 12px 30px -20px rgba(15, 23, 42, 0.5));
 }
 
