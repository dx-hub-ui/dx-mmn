.page {
  display: flex;
  flex-direction: column;
  min-height: calc(100dvh - var(--dx-top-bar-height));
  background: var(--vibe-color-bg-secondary, var(--application-background-color));
}

<<<<<<< HEAD
.header {
  padding: clamp(24px, 4vw, 40px) clamp(24px, 5vw, 48px);
  display: grid;
  gap: 16px;
  background: var(--vibe-color-bg-secondary, var(--primary-background-color));
  border-bottom: 1px solid var(--layout-border-color, var(--dx-border));
}

.headerTop {
=======
.pageHeader {
  display: grid;
  gap: 24px;
  padding: clamp(24px, 5vw, 40px);
  background: var(--primary-background-color);
  border-bottom: 1px solid var(--dx-border, var(--layout-border-color));
}

.headerRow {
  display: flex;
  flex-wrap: wrap;
  justify-content: space-between;
  align-items: flex-start;
  gap: 16px;
}

.titleRow {
>>>>>>> 2c3bea5f
  display: flex;
  align-items: center;
  gap: 12px;
}

.headerTitle {
  margin: 0;
  font: var(--dx-font-h3-medium);
  color: var(--dx-text, var(--vibe-color-fg-primary));
}

.betaChip {
  text-transform: uppercase;
  letter-spacing: 0.08em;
}

.headerActions {
  display: flex;
<<<<<<< HEAD
  gap: 8px;
  margin-left: auto;
=======
  align-items: center;
  gap: 8px;
  flex-wrap: wrap;
}

.utilityButton {
  min-height: 36px;
}

.pageBody {
  padding: clamp(24px, 5vw, 40px);
  background: var(--primary-background-color);
>>>>>>> 2c3bea5f
}

.toolbarWrapper {
  padding: clamp(16px, 3vw, 32px) clamp(24px, 5vw, 48px) clamp(16px, 3vw, 24px);
  display: flex;
<<<<<<< HEAD
  flex-direction: column;
  gap: 16px;
=======
  flex-wrap: wrap;
  align-items: center;
  justify-content: space-between;
  gap: 16px;
  padding: 12px 0;
  border: 0;
}

.toolbar:global(.sequence-manager_toolbar) {
  border: 0;
>>>>>>> 2c3bea5f
}

.sequence-manager_toolbar {
  display: flex;
<<<<<<< HEAD
  flex-wrap: wrap;
  gap: 12px;
  align-items: center;
  justify-content: space-between;
  padding: 0;
  border: 0;
  background: transparent;
=======
  gap: 12px;
  align-items: center;
  flex-wrap: wrap;
>>>>>>> 2c3bea5f
}

.toolbarLeft {
  display: flex;
  align-items: center;
  gap: 12px;
  flex-wrap: wrap;
}

.toolbarRight {
  display: flex;
  align-items: center;
<<<<<<< HEAD
  gap: 12px;
=======
}

.filterTitle {
  font: var(--dx-font-text1-normal);
  color: var(--dx-text);
}

.clearFilters {
  border: none;
  background: none;
  padding: 0;
  font: var(--dx-font-text1-normal);
  color: var(--link-color, var(--dx-primary, #0073ea));
  cursor: pointer;
}

.clearFilters:hover,
.clearFilters:focus-visible {
  color: var(--dx-primary-hover, #0060c8);
  text-decoration: underline;
}

.clearFilters:focus-visible {
  outline: 2px solid var(--dx-primary, #0073ea);
  outline-offset: 2px;
}

.filterGroup {
  display: grid;
  gap: 8px;
}

.filterLabel {
  font: var(--dx-font-text1-normal);
  color: var(--vibe-color-fg-muted, #676879);
  text-transform: uppercase;
  letter-spacing: 0.06em;
  font-size: 0.75rem;
}

.filterOptions {
  display: flex;
>>>>>>> 2c3bea5f
  flex-wrap: wrap;
}

.searchField {
  min-width: clamp(220px, 24vw, 320px);
}

<<<<<<< HEAD
.tableSection {
  padding: 0 clamp(24px, 5vw, 48px) clamp(40px, 6vw, 64px);
  flex: 1;
  display: flex;
  flex-direction: column;
}

.sequence-table-card {
  border-radius: 0;
  border: 1px solid var(--layout-border-color, var(--dx-border));
  background: var(--primary-background-color, var(--vibe-color-bg-primary));
  overflow: hidden;
  flex: 1;
  display: flex;
  flex-direction: column;
}

.sequenceTable {
  width: 100%;
}

.tableScroll {
  overflow: auto;
}

.sequence-table {
  min-width: 1080px;
}

.sequence-table th {
  font: var(--dx-font-text2-medium);
}

.sequence-table tr {
  font: var(--dx-font-text2-normal);
}

.tableHeaderCell {
  white-space: nowrap;
}

.tableRow {
  cursor: pointer;
  transition: background 120ms ease-in-out;
}

.tableRow:hover,
.tableRow:focus-visible {
  background: var(--vibe-color-bg-hover, rgba(0, 115, 234, 0.08));
}

.tableRow:focus-visible {
  outline: 2px solid var(--vibe-color-primary, var(--dx-primary));
  outline-offset: -2px;
}

.nameCellContent {
  display: flex;
  align-items: center;
  gap: 12px;
}

.sequenceNameButton {
  display: inline-flex;
  flex-direction: column;
  align-items: flex-start;
  background: none;
  border: none;
  padding: 0;
  font: inherit;
  color: inherit;
  cursor: pointer;
  text-align: left;
}

.sequenceNameButton span {
  color: var(--dx-text, var(--vibe-color-fg-primary));
}

.sequenceNameButton small {
  color: var(--vibe-color-fg-muted, var(--secondary-text-color));
}

.statusCell {
  display: flex;
  align-items: center;
}

.creatorCell {
  display: flex;
  align-items: center;
  gap: 8px;
}

.creatorName {
  display: flex;
  flex-direction: column;
  gap: 2px;
}

.creatorLabel {
  font: var(--dx-font-text2-normal);
  color: var(--dx-text, var(--vibe-color-fg-primary));
}

.creatorHint {
  font-size: 0.75rem;
  color: var(--vibe-color-fg-muted, var(--secondary-text-color));
}

.boardTag {
  display: inline-flex;
  align-items: center;
  gap: 6px;
  padding: 4px 10px;
  border-radius: 999px;
  background: rgba(0, 115, 234, 0.08);
  color: var(--dx-primary, var(--vibe-color-primary));
  font: var(--dx-font-text2-normal);
}

.metricCell {
  text-align: right;
  color: var(--dx-text, var(--vibe-color-fg-primary));
}

.metricMuted {
  color: var(--vibe-color-fg-muted, var(--secondary-text-color));
}

.modalForm {
  display: contents;
}

.modalBody {
  display: grid;
  gap: 16px;
=======
.filterOption:focus-visible {
  outline: 2px solid var(--dx-primary, #0073ea);
  outline-offset: 2px;
}

.filterOptionSelected {
  background: color-mix(in srgb, var(--dx-primary, #0073ea) 12%, transparent);
  border-color: var(--dx-primary, #0073ea);
  color: var(--dx-primary, #0073ea);
}

.tableCard {
  border: 1px solid var(--dx-border, var(--layout-border-color));
  background: var(--primary-background-color);
  border-radius: 0;
}

.tableCard:global(.sequence-table-card) {
  border-radius: 0;
}

.tableScroll {
  overflow-x: auto;
}

.table {
  min-width: 1100px;
}

.tableRow {
  position: relative;
  display: grid;
  grid-template-columns: var(--table-grid-template-columns);
  min-width: 100%;
  width: fit-content;
  height: var(--table-row-size, 56px);
  cursor: pointer;
  transition: background-color 120ms ease-in-out, box-shadow 120ms ease-in-out;
  outline: none;
  border: none;
}

.tableRow > [role="cell"] {
  background-color: var(--vibe-color-bg-primary, var(--dx-surface, #ffffff));
  transition: background-color 120ms ease-in-out;
}

.tableRow:hover > [role="cell"],
.tableRow:focus-visible > [role="cell"] {
  background: var(--vibe-color-bg-hover, rgba(0, 0, 0, 0.04));
}

.tableRow:focus-visible {
  box-shadow: inset 0 0 0 2px var(--vibe-focus-outline, var(--dx-primary, #0073ea));
}

.nameCell {
  display: inline-flex;
  align-items: center;
  gap: 8px;
  color: var(--dx-text);
}

.sequenceName {
  display: inline-block;
  max-width: 100%;
  font: var(--dx-font-text2-normal);
  color: var(--dx-text);
  overflow: hidden;
  text-overflow: ellipsis;
  white-space: nowrap;
}

.openIcon {
  opacity: 0;
  transition: opacity 120ms ease-in-out;
  color: var(--dx-primary, #0073ea);
}

.tableRow:hover .openIcon,
.tableRow:focus-visible .openIcon {
  opacity: 1;
}

.creatorCell {
  display: inline-flex;
  align-items: center;
  gap: 8px;
  color: var(--dx-text);
}

.creatorName {
  font: var(--dx-font-text2-normal);
  color: var(--dx-text);
}

.creatorPlaceholder {
  font: var(--dx-font-text2-normal);
  color: var(--vibe-color-fg-muted, #6b6f76);
}

.boardTag {
  display: inline-flex;
  align-items: center;
  gap: 6px;
  padding: 4px 10px;
  border-radius: 999px;
  background: var(--vibe-color-bg-secondary, rgba(15, 23, 42, 0.06));
  color: var(--dx-text);
  font: var(--dx-font-text2-normal);
}

.boardTag svg {
  color: var(--vibe-color-fg-muted, #6b6f76);
}

.metricCell {
  text-align: right;
  font: var(--dx-font-text2-normal);
  color: var(--dx-text);
  font-variant-numeric: tabular-nums;
}

.metricHeader {
  display: inline-flex;
  align-items: center;
  gap: 6px;
}

.metricInfo {
  width: 20px;
  height: 20px;
  border-radius: 50%;
  border: none;
  background: none;
  color: var(--vibe-color-fg-muted, #6b6f76);
  font: var(--dx-font-text3-medium);
  display: inline-flex;
  align-items: center;
  justify-content: center;
  cursor: help;
  padding: 0;
}

.metricInfo:hover,
.metricInfo:focus-visible {
  color: var(--dx-primary, #0073ea);
}

.metricInfo:focus-visible {
  outline: 2px solid var(--dx-primary, #0073ea);
  outline-offset: 2px;
}

.skeleton {
  margin: 4px 0;
}

.emptyState {
  padding: clamp(32px, 6vw, 48px);
  display: grid;
  gap: 12px;
  justify-items: flex-start;
  background: var(--vibe-color-bg-secondary, rgba(15, 23, 42, 0.05));
  color: var(--dx-text);
}

.emptyTitle {
  font: var(--dx-font-text2-medium);
  color: var(--dx-text);
>>>>>>> 2c3bea5f
}

.table:global(.sequence-table) th {
  font: var(--dx-font-text2-medium);
  color: var(--dx-text);
  background: var(--primary-background-color);
}

.table:global(.sequence-table) tr,
.table:global(.sequence-table) [role="row"] {
  font: var(--dx-font-text2-normal);
  color: var(--dx-text);
}

<<<<<<< HEAD
.modalHint {
  margin: 0;
  font-size: 0.85rem;
  color: var(--vibe-color-fg-muted, var(--secondary-text-color));
}

.modalRadioGroup {
  display: flex;
  flex-wrap: wrap;
  gap: 12px;
=======
.table:global(.sequence-table) [role="columnheader"],
.table:global(.sequence-table) [role="cell"] {
  padding: 8px 16px;
  border-bottom: 1px solid var(--dx-border, var(--layout-border-color));
}

.table:global(.sequence-table) [role="row"]:last-of-type [role="cell"] {
  border-bottom: none;
>>>>>>> 2c3bea5f
}

.emptyState,
.errorState {
  padding: clamp(40px, 6vw, 64px);
  text-align: center;
  display: grid;
  gap: 12px;
  color: var(--vibe-color-fg-muted, var(--secondary-text-color));
}

.emptyState strong,
.errorState strong {
  font: var(--dx-font-text1-medium);
  color: var(--dx-text, var(--vibe-color-fg-primary));
}

.filtersDialog {
  padding: 16px;
  display: grid;
  gap: 16px;
  min-width: 260px;
}

.filterGroup {
  display: grid;
  gap: 8px;
}

.filterLabel {
  font: var(--dx-font-text2-medium);
  text-transform: uppercase;
  letter-spacing: 0.08em;
  color: var(--vibe-color-fg-muted, var(--secondary-text-color));
}

.filterOptions {
  display: flex;
  flex-wrap: wrap;
  gap: 8px;
}

.filterChip {
  padding: 6px 12px;
  border-radius: 999px;
  border: 1px solid var(--layout-border-color, var(--dx-border));
  background: transparent;
  color: var(--dx-text, var(--vibe-color-fg-primary));
  cursor: pointer;
  transition: background 120ms ease-in-out, color 120ms ease-in-out, border-color 120ms ease-in-out;
}

.filterChip[data-selected="true"] {
  background: rgba(0, 115, 234, 0.12);
  border-color: var(--dx-primary, var(--vibe-color-primary));
  color: var(--dx-primary, var(--vibe-color-primary));
}

.filterChip:focus-visible {
  outline: 2px solid var(--dx-primary, var(--vibe-color-primary));
  outline-offset: 2px;
}

.resetFilters {
  justify-self: flex-end;
  background: none;
  border: none;
  padding: 0;
  cursor: pointer;
  color: var(--dx-primary, var(--vibe-color-primary));
  font: var(--dx-font-text2-medium);
}

.resetFilters:hover,
.resetFilters:focus-visible {
  text-decoration: underline;
}

@media (max-width: 960px) {
<<<<<<< HEAD
  .sequence-table {
    min-width: 920px;
  }

  .sequence-manager_toolbar {
=======
  .headerRow {
    flex-direction: column;
    align-items: flex-start;
  }

  .toolbar {
>>>>>>> 2c3bea5f
    align-items: stretch;
    flex-direction: column;
  }

  .toolbarRight {
    width: 100%;
    justify-content: stretch;
  }
<<<<<<< HEAD

  .searchField {
    width: 100%;
  }
}

@media (max-width: 720px) {
  .header {
    padding-block: 24px;
  }

  .headerActions {
    margin-left: 0;
=======
}

@media (max-width: 640px) {
  .search {
    min-width: 100%;
  }

  .headerActions {
    width: 100%;
    justify-content: stretch;
>>>>>>> 2c3bea5f
  }
}
<|MERGE_RESOLUTION|>--- conflicted
+++ resolved
@@ -5,7 +5,6 @@
   background: var(--vibe-color-bg-secondary, var(--application-background-color));
 }
 
-<<<<<<< HEAD
 .header {
   padding: clamp(24px, 4vw, 40px) clamp(24px, 5vw, 48px);
   display: grid;
@@ -15,25 +14,6 @@
 }
 
 .headerTop {
-=======
-.pageHeader {
-  display: grid;
-  gap: 24px;
-  padding: clamp(24px, 5vw, 40px);
-  background: var(--primary-background-color);
-  border-bottom: 1px solid var(--dx-border, var(--layout-border-color));
-}
-
-.headerRow {
-  display: flex;
-  flex-wrap: wrap;
-  justify-content: space-between;
-  align-items: flex-start;
-  gap: 16px;
-}
-
-.titleRow {
->>>>>>> 2c3bea5f
   display: flex;
   align-items: center;
   gap: 12px;
@@ -52,48 +32,19 @@
 
 .headerActions {
   display: flex;
-<<<<<<< HEAD
   gap: 8px;
   margin-left: auto;
-=======
-  align-items: center;
-  gap: 8px;
-  flex-wrap: wrap;
-}
-
-.utilityButton {
-  min-height: 36px;
-}
-
-.pageBody {
-  padding: clamp(24px, 5vw, 40px);
-  background: var(--primary-background-color);
->>>>>>> 2c3bea5f
 }
 
 .toolbarWrapper {
   padding: clamp(16px, 3vw, 32px) clamp(24px, 5vw, 48px) clamp(16px, 3vw, 24px);
   display: flex;
-<<<<<<< HEAD
   flex-direction: column;
   gap: 16px;
-=======
-  flex-wrap: wrap;
-  align-items: center;
-  justify-content: space-between;
-  gap: 16px;
-  padding: 12px 0;
-  border: 0;
-}
-
-.toolbar:global(.sequence-manager_toolbar) {
-  border: 0;
->>>>>>> 2c3bea5f
 }
 
 .sequence-manager_toolbar {
   display: flex;
-<<<<<<< HEAD
   flex-wrap: wrap;
   gap: 12px;
   align-items: center;
@@ -101,11 +52,6 @@
   padding: 0;
   border: 0;
   background: transparent;
-=======
-  gap: 12px;
-  align-items: center;
-  flex-wrap: wrap;
->>>>>>> 2c3bea5f
 }
 
 .toolbarLeft {
@@ -118,52 +64,7 @@
 .toolbarRight {
   display: flex;
   align-items: center;
-<<<<<<< HEAD
-  gap: 12px;
-=======
-}
-
-.filterTitle {
-  font: var(--dx-font-text1-normal);
-  color: var(--dx-text);
-}
-
-.clearFilters {
-  border: none;
-  background: none;
-  padding: 0;
-  font: var(--dx-font-text1-normal);
-  color: var(--link-color, var(--dx-primary, #0073ea));
-  cursor: pointer;
-}
-
-.clearFilters:hover,
-.clearFilters:focus-visible {
-  color: var(--dx-primary-hover, #0060c8);
-  text-decoration: underline;
-}
-
-.clearFilters:focus-visible {
-  outline: 2px solid var(--dx-primary, #0073ea);
-  outline-offset: 2px;
-}
-
-.filterGroup {
-  display: grid;
-  gap: 8px;
-}
-
-.filterLabel {
-  font: var(--dx-font-text1-normal);
-  color: var(--vibe-color-fg-muted, #676879);
-  text-transform: uppercase;
-  letter-spacing: 0.06em;
-  font-size: 0.75rem;
-}
-
-.filterOptions {
-  display: flex;
->>>>>>> 2c3bea5f
+  gap: 12px;
   flex-wrap: wrap;
 }
 
@@ -171,7 +72,6 @@
   min-width: clamp(220px, 24vw, 320px);
 }
 
-<<<<<<< HEAD
 .tableSection {
   padding: 0 clamp(24px, 5vw, 48px) clamp(40px, 6vw, 64px);
   flex: 1;
@@ -309,178 +209,6 @@
 .modalBody {
   display: grid;
   gap: 16px;
-=======
-.filterOption:focus-visible {
-  outline: 2px solid var(--dx-primary, #0073ea);
-  outline-offset: 2px;
-}
-
-.filterOptionSelected {
-  background: color-mix(in srgb, var(--dx-primary, #0073ea) 12%, transparent);
-  border-color: var(--dx-primary, #0073ea);
-  color: var(--dx-primary, #0073ea);
-}
-
-.tableCard {
-  border: 1px solid var(--dx-border, var(--layout-border-color));
-  background: var(--primary-background-color);
-  border-radius: 0;
-}
-
-.tableCard:global(.sequence-table-card) {
-  border-radius: 0;
-}
-
-.tableScroll {
-  overflow-x: auto;
-}
-
-.table {
-  min-width: 1100px;
-}
-
-.tableRow {
-  position: relative;
-  display: grid;
-  grid-template-columns: var(--table-grid-template-columns);
-  min-width: 100%;
-  width: fit-content;
-  height: var(--table-row-size, 56px);
-  cursor: pointer;
-  transition: background-color 120ms ease-in-out, box-shadow 120ms ease-in-out;
-  outline: none;
-  border: none;
-}
-
-.tableRow > [role="cell"] {
-  background-color: var(--vibe-color-bg-primary, var(--dx-surface, #ffffff));
-  transition: background-color 120ms ease-in-out;
-}
-
-.tableRow:hover > [role="cell"],
-.tableRow:focus-visible > [role="cell"] {
-  background: var(--vibe-color-bg-hover, rgba(0, 0, 0, 0.04));
-}
-
-.tableRow:focus-visible {
-  box-shadow: inset 0 0 0 2px var(--vibe-focus-outline, var(--dx-primary, #0073ea));
-}
-
-.nameCell {
-  display: inline-flex;
-  align-items: center;
-  gap: 8px;
-  color: var(--dx-text);
-}
-
-.sequenceName {
-  display: inline-block;
-  max-width: 100%;
-  font: var(--dx-font-text2-normal);
-  color: var(--dx-text);
-  overflow: hidden;
-  text-overflow: ellipsis;
-  white-space: nowrap;
-}
-
-.openIcon {
-  opacity: 0;
-  transition: opacity 120ms ease-in-out;
-  color: var(--dx-primary, #0073ea);
-}
-
-.tableRow:hover .openIcon,
-.tableRow:focus-visible .openIcon {
-  opacity: 1;
-}
-
-.creatorCell {
-  display: inline-flex;
-  align-items: center;
-  gap: 8px;
-  color: var(--dx-text);
-}
-
-.creatorName {
-  font: var(--dx-font-text2-normal);
-  color: var(--dx-text);
-}
-
-.creatorPlaceholder {
-  font: var(--dx-font-text2-normal);
-  color: var(--vibe-color-fg-muted, #6b6f76);
-}
-
-.boardTag {
-  display: inline-flex;
-  align-items: center;
-  gap: 6px;
-  padding: 4px 10px;
-  border-radius: 999px;
-  background: var(--vibe-color-bg-secondary, rgba(15, 23, 42, 0.06));
-  color: var(--dx-text);
-  font: var(--dx-font-text2-normal);
-}
-
-.boardTag svg {
-  color: var(--vibe-color-fg-muted, #6b6f76);
-}
-
-.metricCell {
-  text-align: right;
-  font: var(--dx-font-text2-normal);
-  color: var(--dx-text);
-  font-variant-numeric: tabular-nums;
-}
-
-.metricHeader {
-  display: inline-flex;
-  align-items: center;
-  gap: 6px;
-}
-
-.metricInfo {
-  width: 20px;
-  height: 20px;
-  border-radius: 50%;
-  border: none;
-  background: none;
-  color: var(--vibe-color-fg-muted, #6b6f76);
-  font: var(--dx-font-text3-medium);
-  display: inline-flex;
-  align-items: center;
-  justify-content: center;
-  cursor: help;
-  padding: 0;
-}
-
-.metricInfo:hover,
-.metricInfo:focus-visible {
-  color: var(--dx-primary, #0073ea);
-}
-
-.metricInfo:focus-visible {
-  outline: 2px solid var(--dx-primary, #0073ea);
-  outline-offset: 2px;
-}
-
-.skeleton {
-  margin: 4px 0;
-}
-
-.emptyState {
-  padding: clamp(32px, 6vw, 48px);
-  display: grid;
-  gap: 12px;
-  justify-items: flex-start;
-  background: var(--vibe-color-bg-secondary, rgba(15, 23, 42, 0.05));
-  color: var(--dx-text);
-}
-
-.emptyTitle {
-  font: var(--dx-font-text2-medium);
-  color: var(--dx-text);
->>>>>>> 2c3bea5f
 }
 
 .table:global(.sequence-table) th {
@@ -495,7 +223,6 @@
   color: var(--dx-text);
 }
 
-<<<<<<< HEAD
 .modalHint {
   margin: 0;
   font-size: 0.85rem;
@@ -506,16 +233,6 @@
   display: flex;
   flex-wrap: wrap;
   gap: 12px;
-=======
-.table:global(.sequence-table) [role="columnheader"],
-.table:global(.sequence-table) [role="cell"] {
-  padding: 8px 16px;
-  border-bottom: 1px solid var(--dx-border, var(--layout-border-color));
-}
-
-.table:global(.sequence-table) [role="row"]:last-of-type [role="cell"] {
-  border-bottom: none;
->>>>>>> 2c3bea5f
 }
 
 .emptyState,
@@ -595,20 +312,11 @@
 }
 
 @media (max-width: 960px) {
-<<<<<<< HEAD
   .sequence-table {
     min-width: 920px;
   }
 
   .sequence-manager_toolbar {
-=======
-  .headerRow {
-    flex-direction: column;
-    align-items: flex-start;
-  }
-
-  .toolbar {
->>>>>>> 2c3bea5f
     align-items: stretch;
     flex-direction: column;
   }
@@ -617,7 +325,6 @@
     width: 100%;
     justify-content: stretch;
   }
-<<<<<<< HEAD
 
   .searchField {
     width: 100%;
@@ -631,17 +338,5 @@
 
   .headerActions {
     margin-left: 0;
-=======
-}
-
-@media (max-width: 640px) {
-  .search {
-    min-width: 100%;
-  }
-
-  .headerActions {
-    width: 100%;
-    justify-content: stretch;
->>>>>>> 2c3bea5f
-  }
-}
+  }
+}
