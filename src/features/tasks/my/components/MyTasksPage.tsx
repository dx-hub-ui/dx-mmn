--- conflicted
+++ resolved
@@ -323,19 +323,8 @@
           </div>
         ) : null}
 
-<<<<<<< HEAD
         <div className={styles.tableShell} role="region" aria-live="polite">
           <TableContainer>
-=======
-        <div
-          id={tabPanelId}
-          className={styles.tableRegion}
-          role="tabpanel"
-          aria-live="polite"
-          aria-labelledby={`${tabIdPrefix}-${filter}`}
-        >
-          <TableContainer className={styles.tableShell}>
->>>>>>> b715b62e
             <Table
               aria-labelledby="my-tasks-title"
               columns={tableColumns}
